'''
A module to control the LArPix chip.

'''

import time
import serial
from bitstring import BitArray, Bits
import json
import os
import errno

class Chip(object):
    '''
    Represents one LArPix chip and helps with configuration and packet
    generation.

    '''
    num_channels = 32
    def __init__(self, chip_id, io_chain):
        self.chip_id = chip_id
        self.io_chain = io_chain
        self.data_to_send = []
        self.config = Configuration()
        self.reads = []
        self.new_reads_index = 0

    def __str__(self):
        return 'Chip (id: %d, chain: %d)' % (self.chip_id, self.io_chain)

    def show_reads(self, start=0, stop=None, step=1):
        if stop is None:
            stop = len(self.reads)
        return list(map(str, self.reads[start:stop:step]))

    def show_reads_bits(self, start=0, stop=None, step=1):
        if stop is None:
            stop = len(self.reads)
        return list(map(lambda x:' '.join(x.bits.bin[i:i+8] for i in range(0,
            len(x.bits.bin), 8)), self.reads[start:stop:step]))

    def get_configuration_packets(self, packet_type):
        conf = self.config
        packets = [Packet() for _ in range(Configuration.num_registers)]
        packet_register_data = conf.all_data()
        for i, (packet, data) in enumerate(zip(packets, packet_register_data)):
            packet.packet_type = packet_type
            packet.chipid = self.chip_id
            packet.register_address = i
            packet.register_data = data
            packet.assign_parity()
        return packets

    def export_reads(self, only_new_reads=True):
        '''
        Return a dict of the packets this Chip has received.

        If ``only_new_reads`` is ``True`` (default), then only the
        packets since the last time this method was called will be in
        the dict. Otherwise, all of the packets stored in ``self.reads``
        will be in the dict.

        '''
        data = {}
        data['chipid'] = self.chip_id
        data['io_chain'] = self.io_chain
        if only_new_reads:
            packets = self.reads[self.new_reads_index:]
        else:
            packets = self.reads
        data['packets'] = list(map(lambda x:x.export(), packets))
        self.new_reads_index = len(self.reads)
        return data

class Configuration(object):
    '''
    Represents the desired configuration state of a LArPix chip.

    '''
    num_registers = 63
    pixel_trim_threshold_addresses = list(range(0, 32))
    global_threshold_address = 32
    csa_gain_and_bypasses_address = 33
    csa_bypass_select_addresses = list(range(34, 38))
    csa_monitor_select_addresses = list(range(38, 42))
    csa_testpulse_enable_addresses = list(range(42, 46))
    csa_testpulse_dac_amplitude_address = 46
    test_mode_xtrig_reset_diag_address = 47
    sample_cycles_address = 48
    test_burst_length_addresses = [49, 50]
    adc_burst_length_address = 51
    channel_mask_addresses = list(range(52, 56))
    external_trigger_mask_addresses = list(range(56, 60))
    reset_cycles_addresses = [60, 61, 62]

    TEST_OFF = 0x0
    TEST_UART = 0x1
    TEST_FIFO = 0x2
    def __init__(self):
<<<<<<< HEAD
        module_directory = os.path.dirname(os.path.abspath(__file__))
        self.load(os.path.join(module_directory, 'default.json'))
=======
        self.register_names = ['pixel_trim_thresholds',
                               'global_threshold',
                               'csa_gain',
                               'csa_bypass',
                               'internal_bypass',
                               'csa_bypass_select',
                               'csa_monitor_select',
                               'csa_testpulse_enable',
                               'csa_testpulse_dac_amplitude',
                               'test_mode',
                               'cross_trigger_mode',
                               'periodic_reset',
                               'fifo_diagnostic',
                               'sample_cycles',
                               'test_burst_length',
                               'adc_burst_length',
                               'channel_mask',
                               'external_trigger_mask',
                               'reset_cycles']
        self._pixel_trim_thresholds = [0x10] * Chip.num_channels
        self._global_threshold = 0x10
        self._csa_gain = 1
        self._csa_bypass = 0
        self._internal_bypass = 1
        self._csa_bypass_select = [0] * Chip.num_channels
        self._csa_monitor_select = [1] * Chip.num_channels
        self._csa_testpulse_enable = [0] * Chip.num_channels
        self._csa_testpulse_dac_amplitude = 0
        self._test_mode = Configuration.TEST_OFF
        self._cross_trigger_mode = 0
        self._periodic_reset = 0
        self._fifo_diagnostic = 0
        self._sample_cycles = 1
        self._test_burst_length = 0x00FF
        self._adc_burst_length = 0
        self._channel_mask = [0] * Chip.num_channels
        self._external_trigger_mask = [1] * Chip.num_channels
        self._reset_cycles = 0x001000
>>>>>>> f7ad52ac

    @property
    def pixel_trim_thresholds(self):
        return self._pixel_trim_thresholds

    @pixel_trim_thresholds.setter
    def pixel_trim_thresholds(self, values):
        if not type(values) == list:
            raise ValueError("pixel_trim_threshold is not list")
        if not len(values) == Chip.num_channels:
            raise ValueError("pixel_trim_threshold length is not %d" % Chip.num_channels)
        if not all(type(value) == int for value in values):
            raise ValueError("pixel_trim_threshold is not int")
        if any(value > 31 or value < 0 for value in values):
            raise ValueError("pixel_trim_threshold out of bounds")

        self._pixel_trim_thresholds = values

    @property
    def global_threshold(self):
        return self._global_threshold

    @global_threshold.setter
    def global_threshold(self, value):
        if not type(value) == int:
            raise ValueError("global_threshold is not int")
        if value > 255 or value < 0:
            raise ValueError("global_threshold out of bounds")

        self._global_threshold = value

    @property
    def csa_gain(self):
        return self._csa_gain

    @csa_gain.setter
    def csa_gain(self, value):
        if not type(value) == int:
            raise ValueError("csa_gain is not int")
        if value > 1 or value < 0:
            raise ValueError("csa_gain out of bounds")

        self._csa_gain = value

    @property
    def csa_bypass(self):
        return self._csa_bypass

    @csa_bypass.setter
    def csa_bypass(self, value):
        if not type(value) == int:
            raise ValueError("csa_bypass is not int")
        if value > 1 or value < 0:
            raise ValueError("csa_bypass out of bounds")

        self._csa_bypass = value

    @property
    def internal_bypass(self):
        return self._internal_bypass

    @internal_bypass.setter
    def internal_bypass(self, value):
        if not type(value) == int:
            raise ValueError("internal_bypass is not int")
        if value > 1 or value < 0:
            raise ValueError("internal_bypass out of bounds")

        self._internal_bypass = value

    @property
    def csa_bypass_select(self):
        return self._csa_bypass_select

    @csa_bypass_select.setter
    def csa_bypass_select(self, values):
        if not type(values) == list:
            raise ValueError("csa_bypass_select is not list")
        if not len(values) == Chip.num_channels:
            raise ValueError("csa_bypass_select length is not %d" % Chip.num_channels)
        if not all(type(value) == int for value in values):
            raise ValueError("csa_bypass_select is not int")
        if any(value > 1 or value < 0 for value in values):
            raise ValueError("csa_bypass_select out of bounds")

        self._csa_bypass_select = values

    @property
    def csa_monitor_select(self):
        return self._csa_monitor_select

    @csa_monitor_select.setter
    def csa_monitor_select(self, values):
        if not type(values) == list:
            raise ValueError("csa_monitor_select is not list")
        if not len(values) == Chip.num_channels:
            raise ValueError("csa_monitor_select length is not %d" % Chip.num_channels)
        if not all(type(value) == int for value in values):
            raise ValueError("csa_monitor_select is not int")
        if any(value > 1 or value < 0 for value in values):
            raise ValueError("csa_monitor_select out of bounds")

        self._csa_monitor_select = values

    @property
    def csa_testpulse_enable(self):
        return self._csa_testpulse_enable

    @csa_testpulse_enable.setter
    def csa_testpulse_enable(self, values):
        if not type(values) == list:
            raise ValueError("csa_testpulse_enable is not list")
        if not len(values) == Chip.num_channels:
            raise ValueError("csa_testpulse_enable length is not %d" % Chip.num_channels)
        if not all(type(value) == int for value in values):
            raise ValueError("csa_testpulse_enable is not int")
        if any(value > 1 or value < 0 for value in values):
            raise ValueError("csa_testpulse_enable out of bounds")

        self._csa_testpulse_enable = values

    @property
    def csa_testpulse_dac_amplitude(self):
        return self._csa_testpulse_dac_amplitude

    @csa_testpulse_dac_amplitude.setter
    def csa_testpulse_dac_amplitude(self, value):
        if not type(value) == int:
            raise ValueError("csa_testpulse_dac_amplitude is not int")
        if value > 255 or value < 0:
            raise ValueError("csa_testpulse_dac_amplitude out of bounds")

        self._csa_testpulse_dac_amplitude = value

    @property
    def test_mode(self):
        return self._test_mode

    @test_mode.setter
    def test_mode(self, value):
        if not type(value) == int:
            raise ValueError("test_mode is not int")
        valid_values = [Configuration.TEST_OFF, Configuration.TEST_UART,
                        Configuration.TEST_FIFO]
        if not value in valid_values:
            raise ValueError("test_mode is not valid")

        self._test_mode = value

    @property
    def cross_trigger_mode(self):
        return self._cross_trigger_mode

    @cross_trigger_mode.setter
    def cross_trigger_mode(self, value):
        if not type(value) == int:
            raise ValueError("cross_trigger_mode is not int")
        if value > 1 or value < 0:
            raise ValueError("cross_trigger_mode out of bounds")

        self._cross_trigger_mode = value

    @property
    def periodic_reset(self):
        return self._periodic_reset

    @periodic_reset.setter
    def periodic_reset(self, value):
        if not type(value) == int:
            raise ValueError("periodic_reset is not int")
        if value > 1 or value < 0:
            raise ValueError("periodic_reset out of bounds")

        self._periodic_reset = value

    @property
    def fifo_diagnostic(self):
        return self._fifo_diagnostic

    @fifo_diagnostic.setter
    def fifo_diagnostic(self, value):
        if not type(value) == int:
            raise ValueError("fifo_diagnostic is not int")
        if value > 1 or value < 0:
            raise ValueError("fifo_diagnostic out of bounds")

        self._fifo_diagnostic = value

    @property
    def sample_cycles(self):
        return self._sample_cycles

    @sample_cycles.setter
    def sample_cycles(self, value):
        if not type(value) == int:
            raise ValueError("sample_cycles is not int")
        if value > 255 or value < 0:
            raise ValueError("sample_cycles out of bounds")

        self._sample_cycles = value

    @property
    def test_burst_length(self):
        return self._test_burst_length

    @test_burst_length.setter
    def test_burst_length(self, value):
        if not type(value) == int:
            raise ValueError("test_burst_length is not int")
        if value > 65535 or value < 0:
            raise ValueError("test_burst_length out of bounds")

        self._test_burst_length = value

    @property
    def adc_burst_length(self):
        return self._adc_burst_length

    @adc_burst_length.setter
    def adc_burst_length(self, value):
        if not type(value) == int:
            raise ValueError("adc_burst_length is not int")
        if value > 255 or value < 0:
            raise ValueError("adc_burst_length out of bounds")

        self._adc_burst_length = value

    @property
    def channel_mask(self):
        return self._channel_mask

    @channel_mask.setter
    def channel_mask(self, values):
        if not type(values) == list:
            raise ValueError("channel_mask is not list")
        if not len(values) == Chip.num_channels:
            raise ValueError("channel_mask length is not %d" % Chip.num_channels)
        if not all(type(value) == int for value in values):
            raise ValueError("channel_mask is not int")
        if any(value > 1 or value < 0 for value in values):
            raise ValueError("channel_mask out of bounds")

        self._channel_mask = values

    @property
    def external_trigger_mask(self):
        return self._external_trigger_mask

    @external_trigger_mask.setter
    def external_trigger_mask(self, values):
        if not type(values) == list:
            raise ValueError("external_trigger_mask is not list")
        if not len(values) == Chip.num_channels:
            raise ValueError("external_trigger_mask length is not %d" % Chip.num_channels)
        if not all(type(value) == int for value in values):
            raise ValueError("external_trigger_mask is not int")
        if any(value > 1 or value < 0 for value in values):
            raise ValueError("external_trigger_mask out of bounds")

        self._external_trigger_mask = values

    @property
    def reset_cycles(self):
        return self._reset_cycles

    @reset_cycles.setter
    def reset_cycles(self, value):
        if not type(value) == int:
            raise ValueError("reset_cycles is not int")
        if value > 16777215 or value < 0:
            raise ValueError("reset_cycles out of bounds")

        self._reset_cycles = value

    def enable_channels(self, list_of_channels=None):
        if list_of_channels is None:
            list_of_channels = range(Chip.num_channels)
        for channel in list_of_channels:
            self.channel_mask[channel] = 0

    def disable_channels(self, list_of_channels=None):
        if list_of_channels is None:
            list_of_channels = range(Chip.num_channels)
        for channel in list_of_channels:
            self.channel_mask[channel] = 1

    def enable_normal_operation(self):
        #TODO Ask Dan what this means
        # Load configuration for a normal physics run
        pass

    def enable_external_trigger(self, list_of_channels=None):
        if list_of_channels is None:
            list_of_channels = range(Chip.num_channels)
        for channel in list_of_channels:
            self.external_trigger_mask[channel] = 0

    def disable_external_trigger(self, list_of_channels=None):
        if list_of_channels is None:
            list_of_channels = range(Chip.num_channels)
        for channel in list_of_channels:
            self.external_trigger_mask[channel] = 1

    def enable_testpulse(self, list_of_channels=None):
        if list_of_channels is None:
            list_of_channels = range(Chip.num_channels)
        for channel in list_of_channels:
            self.csa_testpulse_enable[channel] = 1

    def disable_testpulse(self, list_of_channels=None):
        if list_of_channels is None:
            list_of_channels = range(Chip.num_channels)
        for channel in list_of_channels:
            self.csa_testpulse_enable[channel] = 0

    def enable_analog_monitor(self, channel):
        self.csa_monitor_select[channel] = 0

    def disable_analog_monitor(self):
        self.csa_monitor_select = [1] * Chip.num_channels

    def all_data(self):
        bits = []
        num_channels = Chip.num_channels
        for channel in range(num_channels):
            bits.append(self.trim_threshold_data(channel))
        bits.append(self.global_threshold_data())
        bits.append(self.csa_gain_and_bypasses_data())
        for chunk in range(4):
            bits.append(self.csa_bypass_select_data(chunk))
        for chunk in range(4):
            bits.append(self.csa_monitor_select_data(chunk))
        for chunk in range(4):
            bits.append(self.csa_testpulse_enable_data(chunk))
        bits.append(self.csa_testpulse_dac_amplitude_data())
        bits.append(self.test_mode_xtrig_reset_diag_data())
        bits.append(self.sample_cycles_data())
        bits.append(self.test_burst_length_data(0))
        bits.append(self.test_burst_length_data(1))
        bits.append(self.adc_burst_length_data())
        for chunk in range(4):
            bits.append(self.channel_mask_data(chunk))
        for chunk in range(4):
            bits.append(self.external_trigger_mask_data(chunk))
        bits.append(self.reset_cycles_data(0))
        bits.append(self.reset_cycles_data(1))
        bits.append(self.reset_cycles_data(2))
        return bits

    def _to8bits(self, number):
        return Bits('uint:8=' + str(number))

    def trim_threshold_data(self, channel):
        return self._to8bits(self.pixel_trim_thresholds[channel])

    def global_threshold_data(self):
        return self._to8bits(self.global_threshold)

    def csa_gain_and_bypasses_data(self):
        return Bits('0b0000') + [self.internal_bypass, 0,
                self.csa_bypass, self.csa_gain]

    def csa_bypass_select_data(self, chunk):
        if chunk == 0:
            return Bits(self.csa_bypass_select[7::-1])
        else:
            high_bit = (chunk + 1) * 8 - 1
            low_bit = chunk * 8 - 1
            return Bits(self.csa_bypass_select[high_bit:low_bit:-1])

    def csa_monitor_select_data(self, chunk):
        if chunk == 0:
            return Bits(self.csa_monitor_select[7::-1])
        else:
            high_bit = (chunk + 1) * 8 - 1
            low_bit = chunk * 8 - 1
            return Bits(self.csa_monitor_select[high_bit:low_bit:-1])

    def csa_testpulse_enable_data(self, chunk):
        if chunk == 0:
            return Bits(self.csa_testpulse_enable[7::-1])
        else:
            high_bit = (chunk + 1) * 8 - 1
            low_bit = chunk * 8 - 1
            return Bits(self.csa_testpulse_enable[high_bit:low_bit:-1])

    def csa_testpulse_dac_amplitude_data(self):
        return self._to8bits(self.csa_testpulse_dac_amplitude)

    def test_mode_xtrig_reset_diag_data(self):
        toReturn = BitArray([0, 0, 0, self.fifo_diagnostic,
            self.periodic_reset,
            self.cross_trigger_mode])
        toReturn.append('uint:2=' + str(self.test_mode))
        return toReturn

    def sample_cycles_data(self):
        return self._to8bits(self.sample_cycles)

    def test_burst_length_data(self, chunk):
        bits = Bits('uint:16=' + str(self.test_burst_length))
        if chunk == 0:
            return bits[8:]
        elif chunk == 1:
            return bits[:8]

    def adc_burst_length_data(self):
        return self._to8bits(self.adc_burst_length)

    def channel_mask_data(self, chunk):
        if chunk == 0:
            return Bits(self.channel_mask[7::-1])
        else:
            high_bit = (chunk + 1) * 8 - 1
            low_bit = chunk * 8 - 1
            return Bits(self.channel_mask[high_bit:low_bit:-1])

    def external_trigger_mask_data(self, chunk):
        if chunk == 0:
            return Bits(self.external_trigger_mask[7::-1])
        else:
            high_bit = (chunk + 1) * 8 - 1
            low_bit = chunk * 8 - 1
            return Bits(self.external_trigger_mask[high_bit:low_bit:-1])

    def reset_cycles_data(self, chunk):
        bits = Bits('uint:24=' + str(self.reset_cycles))
        if chunk == 0:
            return bits[16:]
        elif chunk == 1:
            return bits[8:16]
        elif chunk == 2:
            return bits[:8]

    def to_dict(self):
        d = {}
        for register_name in self.register_names:
            d[register_name] = getattr(self, register_name)
        return d

    def from_dict(self, d):
        for register_name in self.register_names:
            if register_name in d:
                setattr(self, register_name, d[register_name])

    def write(self, filename, force=False, append=False):
        if os.path.isfile(filename):
            if not force:
                raise IOError(errno.EEXIST,
                              'File %s exists. Use force=True to overwrite'
                              % filename)

        with open(filename, 'w+') as outfile:
            json.dump(self.to_dict(), outfile, indent=4,
                      separators=(',',':'), sort_keys=True)
        return 0

    def load(self, filename):
        if not os.path.isfile(filename):
            raise IOError(errno.ENOENT, 'File not found.')

        with open(filename, 'r') as infile:
            data = json.load(infile)
        self.from_dict(data)

class Controller(object):
    '''
    Controls a collection of LArPix Chip objects.

    '''
    start_byte = b'\x73'
    stop_byte = b'\x71'
    def __init__(self, port='/dev/ttyUSB1'):
        self.chips = []
        self.port = port
        self.baudrate = 1000000
        self.timeout = 1
        self.max_write = 8192
        self._serial = serial.Serial

    def init_chips(self, nchips = 256, iochain = 0):
        self.chips = [Chip(i, iochain) for i in range(256)]

    def get_chip(self, chip_id, io_chain):
        for chip in self.chips:
            if chip.chip_id == chip_id and chip.io_chain == io_chain:
                return chip
        raise ValueError('Could not find chip (%d, %d)' % (chip_id,
            io_chain))

    def serial_read(self, timelimit):
        data_in = b''
        start = time.time()
        try:
            with self._serial(self.port, baudrate=self.baudrate,
                    timeout=self.timeout) as serial_in:
                while time.time() - start < timelimit:
                    stream = serial_in.read(self.max_write)
                    if len(stream) > 0:
                        data_in += stream
        except Exception as e:
            if getattr(self, '_read_tries_left', None) is None:
                self._read_tries_left = 3
                self.serial_read(timelimit)
            elif self._read_tries_left > 0:
                self._read_tries_left -= 1
                self.serial_read(timelimit)
            else:
                del self._read_tries_left
                raise
        return data_in

    def serial_write(self, bytestreams):
        with self._serial(self.port, baudrate=self.baudrate,
                timeout=self.timeout) as output:
            for bytestream in bytestreams:
                output.write(bytestream)

    def serial_write_read(self, bytestreams, timelimit):
        data_in = b''
        start = time.time()
        with self._serial(self.port, baudrate=self.baudrate) as serial_port:
            # First do a fast write-read loop until everything is
            # written out, then just read
            serial_port.timeout = 0  # Return whatever's already waiting
            for bytestream in bytestreams:
                serial_port.write(bytestream)
                stream = serial_port.read(self.max_write)
                if len(stream) > 0:
                    data_in += stream
            serial_port.timeout = self.timeout
            while time.time() - start < timelimit:
                stream = serial_port.read(self.max_write)
                if len(stream) > 0:
                    data_in += stream
        return data_in

    def write_configuration(self, chip, registers=None, write_read=0):
        if registers is None:
            registers = list(range(Configuration.num_registers))
        elif isinstance(registers, int):
            registers = [registers]
        else:
            pass
        bytestreams = self.get_configuration_bytestreams(chip,
                Packet.CONFIG_WRITE_PACKET, registers)
        if write_read == 0:
            self.serial_write(bytestreams)
            return b''
        else:
            return self.serial_write_read(bytestreams,
                    timelimit=write_read)

    def read_configuration(self, chip, registers=None):
        if registers is None:
            registers = list(range(Configuration.num_registers))
        elif isinstance(registers, int):
            registers = [registers]
        else:
            pass
        bytestreams = self.get_configuration_bytestreams(chip,
                Packet.CONFIG_READ_PACKET, registers)
        data = self.serial_write_read(bytestreams, 1)
        unprocessed = self.parse_input(data)
        return unprocessed

    def get_configuration_bytestreams(self, chip, packet_type, registers):
        # The configuration must be sent one register at a time
        configuration_packets = \
            chip.get_configuration_packets(packet_type);
        for i in range(len(configuration_packets)-1, -1, -1):
            if i not in registers:
                del configuration_packets[i]
        formatted_packets = [self.format_UART(chip, p) for p in
                configuration_packets]
        bytestreams = self.format_bytestream(formatted_packets)
        return bytestreams

    def run(self, timelimit):
        data = self.serial_read(timelimit)
        self.parse_input(data)

    def run_testpulse(self, list_of_channels):
        return

    def run_fifo_test(self):
        return

    def run_analog_monitor_test(self):
        return

    def format_UART(self, chip, packet):
        packet_bytes = packet.bytes()
        daisy_chain_byte = (4 + Bits('uint:4=' + str(chip.io_chain))).bytes
        formatted_packet = (Controller.start_byte + packet_bytes +
                daisy_chain_byte + Controller.stop_byte)
        return formatted_packet

    def parse_input(self, bytestream):
        packet_size = 10
        start_byte = Controller.start_byte[0]
        stop_byte = Controller.stop_byte[0]
        metadata_byte_index = 8
        data_bytes = slice(1,8)
        # parse the bytestream into Packets + metadata
        byte_packets = []
        current_stream = bytestream
        while len(current_stream) >= packet_size:
            if (current_stream[0] == start_byte and
                    current_stream[packet_size-1] == stop_byte):
                metadata = current_stream[metadata_byte_index]
                # This is necessary because of differences between
                # Python 2 and Python 3
                if isinstance(metadata, int):  # Python 3
                    code = 'uint:8='
                elif isinstance(metadata, str):  # Python 2
                    code = 'bytes:1='
                byte_packets.append((Bits(code + str(metadata)),
                    Packet(current_stream[data_bytes])))
                current_stream = current_stream[packet_size:]
            else:
                # Throw out everything between here and the next start byte.
                # Note: start searching after byte 0 in case it's
                # already a start byte
                next_start_index = current_stream[1:].find(start_byte)
                current_stream = current_stream[1:][next_start_index:]
        # assign each packet to the corresponding Chip
        for byte_packet in byte_packets:
            io_chain = byte_packet[0][4:].uint
            packet = byte_packet[1]
            chip_id = packet.chipid
            self.get_chip(chip_id, io_chain).reads.append(packet)
        return current_stream  # (the remainder that wasn't read in)

    def format_bytestream(self, formatted_packets):
        bytestreams = []
        current_bytestream = bytes()
        for packet in formatted_packets:
            if len(current_bytestream) + len(packet) < self.max_write:
                current_bytestream += packet
            else:
                bytestreams.append(current_bytestream)
                current_bytestream = bytes()
                current_bytestream += packet
        bytestreams.append(current_bytestream)
        return bytestreams

    def save_output(self, filename):
        '''Save the data read by each chip to the specified file.'''
        data = {}
        data['chips'] = list(map(lambda x:x.export_reads(), self.chips))
        with open(filename, 'w') as outfile:
            json.dump(data, outfile, indent=4,
                    separators=(',',':'), sort_keys=True)



class Packet(object):
    '''
    A single 54-bit LArPix UART data packet.

    '''
    size = 54
    num_bytes = 7
    # These ranges are reversed from the bit addresses given in the
    # LArPix datasheet because BitArray indexing is big-endian but we
    # transmit data little-endian-ly. E.g.:
    # >>> x = BitArray('0b00')
    # >>> x[0:] = bin(2)  # ('0b10')
    # >>> x[0]  # returns True (1)
    # Another way to think of it is BitArray indexing reads the
    # bitstream from 0:N but all the LArPix datasheet indexing goes from
    # N:0.
    packet_type_bits = slice(52, 54)
    chipid_bits = slice(44, 52)
    parity_bit = 0
    parity_calc_bits = slice(1, 54)
    channel_id_bits = slice(37, 44)
    timestamp_bits = slice(13, 37)
    dataword_bits = slice(3, 13)
    fifo_half_bit = 2
    fifo_full_bit = 1
    register_address_bits = slice(36, 44)
    register_data_bits = slice(28, 36)
    config_unused_bits = slice(1, 28)
    test_counter_bits_11_0 = slice(1, 13)
    test_counter_bits_15_12 = slice(40, 44)

    TEST_PACKET = Bits('0b00')
    DATA_PACKET = Bits('0b01')
    CONFIG_WRITE_PACKET = Bits('0b10')
    CONFIG_READ_PACKET = Bits('0b11')

    def __init__(self, bytestream=None):
        self._bit_padding = Bits('0b00')
        if bytestream is None:
            self.bits = BitArray(Packet.size)
            return
        elif len(bytestream) == Packet.num_bytes:
            # Parse the bytestream. Remember that bytestream[0] goes at
            # the 'end' of the BitArray
            reversed_bytestream = bytestream[::-1]
            bits_with_padding = BitArray(bytes=reversed_bytestream)
            self.bits = bits_with_padding[len(self._bit_padding):]
        else:
            raise ValueError('Invalid number of bytes: %s' %
                    len(bytestream))

    def __eq__(self, other):
        return self.bits == other.bits

    def __ne__(self, other):
        return not (self == other)

    def __str__(self):
        string = '[ '
        ptype = self.packet_type
        if ptype == Packet.TEST_PACKET:
            string += 'Test | '
            string += 'Counter: %d | ' % self.test_counter
        elif ptype == Packet.DATA_PACKET:
            string += 'Data | '
            string += 'Channel: %d | ' % self.channel_id
            string += 'Timestamp: %d | ' % self.timestamp
            string += 'ADC data: %d | ' % self.dataword
            string += 'FIFO Half: %s | ' % bool(self.fifo_half_flag)
            string += 'FIFO Full: %s | ' % bool(self.fifo_full_flag)
        elif (ptype == Packet.CONFIG_READ_PACKET or ptype ==
                Packet.CONFIG_WRITE_PACKET):
            if ptype == Packet.CONFIG_READ_PACKET:
                string += 'Config read | '
            else:
                string += 'Config write | '
            string += 'Register: %d | ' % self.register_address
            string += 'Value: % d | ' % self.register_data
        first_splitter = string.find('|')
        string = (string[:first_splitter] + '| Chip: %d ' % self.chipid +
                string[first_splitter:])
        string += ('Parity: %d (valid: %s) ]' %
                (self.parity_bit_value, self.has_valid_parity()))
        return string

    def __repr__(self):
        return 'Packet(' + str(self.bytes()) + ')'

    def bytes(self):
        # Here's the only other place we have to deal with the
        # endianness issue by reversing the order
        padded_output = self._bit_padding + self.bits
        bytes_output = padded_output.bytes
        return bytes_output[::-1]

    def export(self):
        '''Return a dict representation of this Packet.'''
        type_map = {'00': 'test', '01': 'data', '10': 'config write',
                '11': 'config read'}
        d = {}
        d['bits'] = self.bits.bin
        d['type'] = type_map[self.packet_type.bin]
        d['chipid'] = self.chipid
        d['parity'] = self.parity_bit_value
        d['valid_parity'] = self.has_valid_parity()
        ptype = self.packet_type
        if ptype == Packet.TEST_PACKET:
            d['counter'] = self.test_counter
        elif ptype == Packet.DATA_PACKET:
            d['channel'] = self.channel_id
            d['timestamp'] = self.timestamp
            d['adc_counts'] = self.dataword
            d['fifo_half'] = bool(self.fifo_half_flag)
            d['fifo_full'] = bool(self.fifo_full_flag)
        elif (ptype == Packet.CONFIG_READ_PACKET or ptype ==
                Packet.CONFIG_WRITE_PACKET):
            d['register'] = self.register_address
            d['value'] = self.register_data
        return d

    @property
    def packet_type(self):
        return self.bits[Packet.packet_type_bits]

    @packet_type.setter
    def packet_type(self, value):
        self.bits[Packet.packet_type_bits] = value

    @property
    def chipid(self):
        return self.bits[Packet.chipid_bits].uint

    @chipid.setter
    def chipid(self, value):
        self.bits[Packet.chipid_bits] = value

    @property
    def parity_bit_value(self):
        return int(self.bits[Packet.parity_bit])

    @parity_bit_value.setter
    def parity_bit_value(self, value):
        self.bits[Packet.parity_bit] = value

    def compute_parity(self):
        return 1 - (self.bits[Packet.parity_calc_bits].count(True) % 2)

    def assign_parity(self):
        self.parity_bit_value = self.compute_parity()

    def has_valid_parity(self):
        return self.parity_bit_value == self.compute_parity()

    @property
    def channel_id(self):
        return self.bits[Packet.channel_id_bits].uint

    @channel_id.setter
    def channel_id(self, value):
        self.bits[Packet.channel_id_bits] = value

    @property
    def timestamp(self):
        return self.bits[Packet.timestamp_bits].uint

    @timestamp.setter
    def timestamp(self, value):
        self.bits[Packet.timestamp_bits] = value

    @property
    def dataword(self):
        return self.bits[Packet.dataword_bits].uint

    @dataword.setter
    def dataword(self, value):
        self.bits[Packet.dataword_bits] = value

    @property
    def fifo_half_flag(self):
        return int(self.bits[Packet.fifo_half_bit])

    @fifo_half_flag.setter
    def fifo_half_flag(self, value):
        self.bits[Packet.fifo_half_bit] = bool(value)

    @property
    def fifo_full_flag(self):
        return int(self.bits[Packet.fifo_full_bit])

    @fifo_full_flag.setter
    def fifo_full_flag(self, value):
        self.bits[Packet.fifo_full_bit] = bool(value)

    @property
    def register_address(self):
        return self.bits[Packet.register_address_bits].uint

    @register_address.setter
    def register_address(self, value):
        self.bits[Packet.register_address_bits] = value

    @property
    def register_data(self):
        return self.bits[Packet.register_data_bits].uint

    @register_data.setter
    def register_data(self, value):
        self.bits[Packet.register_data_bits] = value

    @property
    def test_counter(self):
        return (self.bits[Packet.test_counter_bits_15_12] +
                self.bits[Packet.test_counter_bits_11_0]).uint

    @test_counter.setter
    def test_counter(self, value):
        allbits = BitArray('uint:16=' + str(value))
        self.bits[Packet.test_counter_bits_15_12] = allbits[:4]
        self.bits[Packet.test_counter_bits_11_0] = allbits[4:]<|MERGE_RESOLUTION|>--- conflicted
+++ resolved
@@ -97,10 +97,6 @@
     TEST_UART = 0x1
     TEST_FIFO = 0x2
     def __init__(self):
-<<<<<<< HEAD
-        module_directory = os.path.dirname(os.path.abspath(__file__))
-        self.load(os.path.join(module_directory, 'default.json'))
-=======
         self.register_names = ['pixel_trim_thresholds',
                                'global_threshold',
                                'csa_gain',
@@ -120,26 +116,8 @@
                                'channel_mask',
                                'external_trigger_mask',
                                'reset_cycles']
-        self._pixel_trim_thresholds = [0x10] * Chip.num_channels
-        self._global_threshold = 0x10
-        self._csa_gain = 1
-        self._csa_bypass = 0
-        self._internal_bypass = 1
-        self._csa_bypass_select = [0] * Chip.num_channels
-        self._csa_monitor_select = [1] * Chip.num_channels
-        self._csa_testpulse_enable = [0] * Chip.num_channels
-        self._csa_testpulse_dac_amplitude = 0
-        self._test_mode = Configuration.TEST_OFF
-        self._cross_trigger_mode = 0
-        self._periodic_reset = 0
-        self._fifo_diagnostic = 0
-        self._sample_cycles = 1
-        self._test_burst_length = 0x00FF
-        self._adc_burst_length = 0
-        self._channel_mask = [0] * Chip.num_channels
-        self._external_trigger_mask = [1] * Chip.num_channels
-        self._reset_cycles = 0x001000
->>>>>>> f7ad52ac
+        module_directory = os.path.dirname(os.path.abspath(__file__))
+        self.load(os.path.join(module_directory, 'default.json'))
 
     @property
     def pixel_trim_thresholds(self):
