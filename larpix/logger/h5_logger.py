--- conflicted
+++ resolved
@@ -39,31 +39,8 @@
     '''
     VERSION = '0.0'
     data_desc_map = {
-<<<<<<< HEAD
-        Packet: 'raw_packet'
-    }
-    data_desc = {
-        'raw_packet' : [
-            ('record_timestamp','f8'),
-            ('io_group','S16'),
-            ('io_channel','S16'),
-            ('type','i8'),
-            ('chipid','i8'),
-            ('parity','i1'),
-            ('valid_parity','i1'),
-            ('counter','i8'),
-            ('channel','i8'),
-            ('timestamp','i8'),
-            ('adc_counts','i8'),
-            ('fifo_half','i1'),
-            ('fifo_full','i1'),
-            ('register','i8'),
-            ('value','i8')
-        ]
-=======
         Packet: 'raw_packet',
         TimestampPacket: 'raw_packet',
->>>>>>> 2b78f1ad
     }
     dataset_list = list(dtypes[VERSION].keys())
 
@@ -94,85 +71,7 @@
         log_postfix = '.h5'
         return (log_prefix + '_' + log_specifier + '_' + log_postfix)
 
-<<<<<<< HEAD
-    def _create_header(self):
-        '''
-        Create datafile header
-
-        '''
-        if not self.is_open():
-            return
-        if '_header' in self.datafile.keys():
-            return
-        header = self.datafile.create_group('_header')
-        for header_key in self.header_keys:
-            if header_key == 'version':
-                header.attrs[header_key] = self.VERSION
-            elif header_key == 'created':
-                header.attrs[header_key] = time.time()
-
-    def _create_datasets(self):
-        '''
-        Create any missing datasets in file according to ``data_desc``
-
-        '''
-        if not self.is_open():
-            return
-        for dataset_name in self.data_desc.keys():
-            if not dataset_name in self.datafile.keys():
-                self.datafile.create_dataset(dataset_name, (0,), maxshape=(None,),
-                    dtype=self.data_desc[dataset_name])
-
-    @classmethod
-    def encode(cls, data, *args, **kwargs):
-        '''
-        Converts data object into a numpy mixed type array as described by
-        ``data_desc``. Raises a ``ValueError`` if the data object cannot be
-        encoded.
-
-        :returns: a ``numpy`` mixed-type array representing the data object
-
-        '''
-        if not isinstance(data, (Packet)):
-            raise ValueError('h5_logger can only encode Packet objects')
-        if isinstance(data, Packet):
-            return cls.encode_packet(data, *args, **kwargs)
-
-    @classmethod
-    def encode_packet(cls, packet, timestamp=None, *args, **kwargs):
-        '''
-        Converts packets into numpy mixed typ array according to ``data_desc['raw_packet']``
-
-        :returns: a ``numpy`` mixed-type array representing the data object
-
-        '''
-        if not isinstance(packet, Packet):
-            raise ValueError('packet must be of type Packet')
-        dict_rep = packet.export()
-        data_list = []
-        for key, dtype in cls.data_desc['raw_packet']:
-            if key == 'record_timestamp':
-                if timestamp:
-                    data_list += [timestamp]
-                else:
-                    data_list += [-1]
-            elif key == 'io_group':
-                data_list += [str(dict_rep['io_group'])]
-            elif key == 'io_channel':
-                data_list += [str(dict_rep['io_channel'])]
-            elif key in dict_rep:
-                if key == 'type':
-                    data_list += [int(packet.packet_type.to01(), 2)]
-                else:
-                    data_list += [dict_rep[key]]
-            else:
-                data_list += [-1]
-        return np.array(tuple(data_list),dtype=cls.data_desc['raw_packet'])
-
-    def record(self, data, timestamp=None, *args, **kwargs):
-=======
     def record(self, data, direction=Logger.WRITE):
->>>>>>> 2b78f1ad
         '''
         Send the specified data to log file
         .. note:: buffer is flushed after all ``data`` is placed in buffer, this
