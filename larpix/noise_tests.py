--- conflicted
+++ resolved
@@ -128,11 +128,7 @@
         pulse_chip(controller, chip, dac_level)
     # Reset DAC level, and disconnect channel
     chip.config.csa_testpulse_dac_amplitude = 0
-<<<<<<< HEAD
     chip.config.csa_testpulse_enable = [1,]*32 # Disconnect
-=======
-    chip.config.csa_testpulse_enable[pulse_channel] = 1 # Disconnect
->>>>>>> 992a706e
     controller.write_configuration(chip,[46,42,43,44,45])
     # Keep a handle to chip data, and return
     result = controller.reads
