--- conflicted
+++ resolved
@@ -1503,7 +1503,6 @@
 
 def test_controller_get_chip_error():
     controller = Controller()
-<<<<<<< HEAD
     chip_key = '3-1'
     chip = Chip(1, chip_key)
     controller.chips[chip_key] = chip
@@ -1511,16 +1510,6 @@
         controller.get_chip('3-2')
     with pytest.raises(ValueError, message='Should fail: bad chainid'):
         controller.get_chip('2-1')
-=======
-    chip = Chip(1, 3)
-    controller.chips.append(chip)
-    with pytest.raises(ValueError):
-        controller.get_chip(0, 3)
-        pytest.fail('Should fail: bad chipid')
-    with pytest.raises(ValueError):
-        controller.get_chip(1, 1)
-        pytest.fail('Should fail: bad chainid')
->>>>>>> 0e29c88c
 
 def test_controller_read():
     controller = Controller()
