'''
Use the pytest framework to write tests for the larpix module.

'''
from __future__ import print_function
import pytest
from larpix.larpix import (Chip, Packet, Configuration, Controller,
<<<<<<< HEAD
        PacketCollection, _Smart_List, Key)
=======
        PacketCollection, _Smart_List, TimestampPacket)
>>>>>>> 2b78f1ad
from larpix.io.fakeio import FakeIO
from larpix.timestamp import *  # use long = int in py3
#from bitstring import BitArray
from bitarray import bitarray
import larpix.bitarrayhelper as bah
import json
import os

def list_of_packets_str(packets):
    return '\n'.join(map(str, packets)) + '\n'

def test_chip_str():
    key = '1-1-1'
    chip = Chip(key)
    result = str(chip)
    expected = 'Chip (id: 1, key: 1-1-1)'
    assert result == expected

def test_chip_get_configuration_packets(chip):
    packet_type = Packet.CONFIG_WRITE_PACKET
    packets = chip.get_configuration_packets(packet_type)
    # test a sampling of the configuration packets
    packet = packets[5]
    assert packet.packet_type == packet_type
    assert packet.chipid == chip.chip_id
    assert packet.register_address == 5
    assert packet.register_data == 16

    packet = packets[40]
    assert packet.packet_type == packet_type
    assert packet.chipid == chip.chip_id
    assert packet.register_address == 40
    assert packet.register_data == 0

def test_chip_sync_configuration(chip):
    packet_type = Packet.CONFIG_READ_PACKET
    packets = chip.get_configuration_packets(packet_type)
    chip.reads.append(PacketCollection(packets))
    chip.sync_configuration()
    result = chip.config.all_data()
    expected = [bitarray([0]*8)] * Configuration.num_registers
    assert result == expected

def test_chip_sync_configuration_slice(chip):
    packet_type = Packet.CONFIG_READ_PACKET
    packets = chip.get_configuration_packets(packet_type)
    chip.reads.append(PacketCollection(packets[:10]))
    chip.reads.append(PacketCollection(packets[10:]))
    chip.sync_configuration(index=slice(None, None, None))
    result = chip.config.all_data()
    expected = [bitarray([0]*8)] * Configuration.num_registers
    assert result == expected

def test_chip_export_reads(chip):
    packet = Packet()
    packet.io_group = chip.chip_key.io_group
    packet.io_channel = chip.chip_key.io_channel
    packet.packet_type = Packet.CONFIG_WRITE_PACKET
    packet.chipid = chip.chip_id
    packet.register_address = 10
    packet.register_data = 20
    packet.assign_parity()
    chip.reads.append(packet)
    result = chip.export_reads()
    expected = {
            'chip_key': chip.chip_key,
            'chip_id': chip.chip_id,
            'packets': [
                {
                    'bits': packet.bits.to01(),
<<<<<<< HEAD
                    'type': 'config write',
                    'chipid': chip.chip_id,
                    'io_channel': chip.chip_key.io_channel,
                    'io_group': chip.chip_key.io_group,
                    'parity': 0,
=======
                    'type_str': 'config write',
                    'type': 2,
                    'chipid': 1,
                    'chip_key': 2,
                    'parity': 1,
>>>>>>> 2b78f1ad
                    'valid_parity': True,
                    'register': 10,
                    'value': 20
                    }
                ]
            }
    assert result == expected
    assert chip.new_reads_index == 1

def test_chip_export_reads_no_new_reads(chip):
    result = chip.export_reads()
    expected = {'chip_id': chip.chip_id, 'chip_key': chip.chip_key, 'packets': []}
    assert result == expected
    assert chip.new_reads_index == 0
    packet = Packet()
    packet.packet_type = Packet.CONFIG_WRITE_PACKET
    chip.reads.append(packet)
    chip.export_reads()
    result = chip.export_reads()
    assert result == expected
    assert chip.new_reads_index == 1

def test_chip_export_reads_all(chip):
    packet = Packet()
    packet.io_group = chip.chip_key.io_group
    packet.io_channel = chip.chip_key.io_channel
    packet.chipid = chip.chip_id
    packet.packet_type = Packet.CONFIG_WRITE_PACKET
    chip.reads.append(packet)
    chip.export_reads()
    result = chip.export_reads(only_new_reads=False)
    expected = {
            'chip_id': chip.chip_id,
            'chip_key': chip.chip_key,
            'packets': [
                {
                    'bits': packet.bits.to01(),
<<<<<<< HEAD
                    'type': 'config write',
                    'chipid': chip.chip_id,
=======
                    'type_str': 'config write',
                    'type': 2,
                    'chipid': 0,
>>>>>>> 2b78f1ad
                    'parity': 0,
                    'io_group': chip.chip_key.io_group,
                    'io_channel': chip.chip_key.io_channel,
                    'valid_parity': True,
                    'register': 0,
                    'value': 0
                    }
                ]
            }
    assert result == expected
    assert chip.new_reads_index == 1

def test_controller_save_output(tmpdir, chip):
    controller = Controller()
    p = Packet()
    chip.reads.append(p)
    controller.add_chip(chip.chip_key)
    collection = PacketCollection([p], p.bytes(), 'hi', 0)
    controller.reads.append(collection)
    name = str(tmpdir.join('test.json'))
    controller.save_output(name, 'this is a test')
    with open(name) as f:
        result = json.load(f)
    expected = {
            'chips': [repr(chip)],
            'message': 'this is a test',
            'reads': [
                {
                    'packets': [p.export()],
                    'id': id(collection),
                    'parent': 'None',
                    'message': 'hi',
                    'read_id': 0,
                    'bytestream': p.bytes().decode('raw_unicode_escape')
                    }
                ]
            }
    assert result == expected

def test_packet_bits_bytes():
    assert Packet.num_bytes == Packet.size // 8 + 1

def test_packet_init_default():
    p = Packet()
    expected = bitarray([0] * Packet.size)
    assert p.bits == expected

def test_packet_init_bytestream():
    bytestream = b'\x3f' + b'\x00' * (Packet.num_bytes-2) + b'\x3e'
    p = Packet(bytestream)
    expected = bitarray([0] * Packet.size)
    expected[-6:] = bitarray([1]*6)
    expected[:5] = bitarray([1]*5)
    assert p.bits == expected

def test_packet_bytes_zeros():
    p = Packet()
    b = p.bytes()
    expected = b'\x00' * ((Packet.size + len(p._bit_padding))//8)
    assert b == expected

def test_packet_bytes_custom():
    p = Packet()
    p.bits[-6:] = bitarray([1]*6)  # First byte is 0b00111111
    p.bits[:5] = bitarray([1]*5)  # Last byte is 0b00111110 (2 MSBs are padding)
    b = p.bytes()
    expected = b'\x3f' + b'\x00' * (Packet.size//8-1) + b'\x3e'
    assert b == expected

def test_packet_bytes_properties():
    p = Packet()
    p.packet_type = Packet.DATA_PACKET
    p.chipid = 100
    expected = b'\x90\x01' + b'\x00' * (Packet.size//8-1)
    b = p.bytes()
    assert b == expected

def test_packet_export_test():
    p = Packet()
    p.packet_type = Packet.TEST_PACKET
    p.chipid = 5
    p.test_counter = 32838
    p.assign_parity()
    result = p.export()
    expected = {
            'bits': p.bits.to01(),
            'type_str': 'test',
            'type': 1,
            'chipid': 5,
            'io_channel': None,
            'io_group': None,
            'counter': 32838,
            'parity': p.parity_bit_value,
            'valid_parity': True,
            }
    assert result == expected

def test_packet_export_data():
    p = Packet()
    p.packet_type = Packet.DATA_PACKET
    p.chipid = 2
    p.io_group = 1
    p.io_channel = 3
    p.channel_id = 10
    p.timestamp = 123456
    p.dataword = 180
    p.fifo_half_flag = True
    p.fifo_full_flag = False
    p.assign_parity()
    result = p.export()
    expected = {
            'bits': p.bits.to01(),
            'type_str': 'data',
            'type': 0,
            'chipid': 2,
            'io_group': 1,
            'io_channel': 3,
            'channel': 10,
            'timestamp': 123456,
            'adc_counts': 180,
            'fifo_half': True,
            'fifo_full': False,
            'parity': p.parity_bit_value,
            'valid_parity': True,
            }
    assert result == expected

def test_packet_export_config_read():
    p = Packet()
    p.packet_type = Packet.CONFIG_READ_PACKET
    p.chipid = 10
    p.io_group = 2
    p.io_channel = 1
    p.register_address = 51
    p.register_data = 2
    p.assign_parity()
    result = p.export()
    expected = {
            'bits': p.bits.to01(),
            'type_str': 'config read',
            'type': 3,
            'chipid': 10,
            'io_group': 2,
            'io_channel': 1,
            'register': 51,
            'value': 2,
            'parity': p.parity_bit_value,
            'valid_parity': True,
            }
    assert result == expected

def test_packet_export_config_write():
    p = Packet()
    p.packet_type = Packet.CONFIG_WRITE_PACKET
    p.chipid = 10
    p.register_address = 51
    p.register_data = 2
    p.assign_parity()
    result = p.export()
    expected = {
            'bits': p.bits.to01(),
            'type_str': 'config write',
            'type': 2,
            'chipid': 10,
            'io_group': None,
            'io_channel': None,
            'register': 51,
            'value': 2,
            'parity': p.parity_bit_value,
            'valid_parity': True,
            }
    assert result == expected

def test_packet_set_packet_type():
    p = Packet()
    p.packet_type = Packet.DATA_PACKET
    packet_bits = p.bits[Packet.packet_type_bits]
    expected = Packet.DATA_PACKET
    assert packet_bits == expected

def test_packet_get_packet_type():
    p = Packet()
    p.packet_type = Packet.CONFIG_WRITE_PACKET
    packet_type = p.packet_type
    expected = Packet.CONFIG_WRITE_PACKET
    assert packet_type == expected

def test_packet_set_chipid():
    p = Packet()
    p.chipid = 121
    expected = bah.fromuint(121, 8)
    assert p.bits[Packet.chipid_bits] == expected

def test_packet_get_chipid():
    p = Packet()
    p.chipid = 18
    expected = 18
    assert p.chipid == expected

def test_packet_set_parity_bit_value():
    p = Packet()
    p.parity_bit_value = 0
    assert p.bits[0] == False
    p.parity_bit_value = 1
    assert p.bits[0] == True

def test_packet_get_parity_bit_value():
    p = Packet()
    p.parity_bit_value = 0
    assert p.parity_bit_value == 0
    p.parity_bit_value = 1
    assert p.parity_bit_value == 1

def test_packet_compute_parity():
    p = Packet()
    p.chipid = 121
    parity = p.compute_parity()
    expected = 0
    assert parity == expected
    p.bits = bitarray([0]*54)
    parity = p.compute_parity()
    expected = 1
    assert parity == expected
    p.bits = bitarray([1]*54)
    parity = p.compute_parity()
    expected = 0
    assert parity == expected

def test_packet_assign_parity():
    p = Packet()
    p.chipid = 121
    p.assign_parity()
    expected = 0
    assert p.parity_bit_value == expected
    p.chipid = 0
    p.assign_parity()
    expected = 1
    assert p.parity_bit_value == expected

def test_packet_has_valid_parity():
    p = Packet()
    result = p.has_valid_parity()
    expected = False
    assert result == expected
    p.assign_parity()
    result = p.has_valid_parity()
    expected = True
    assert result == expected
    p.bits = bitarray([1]*54)
    result = p.has_valid_parity()
    expected = False
    assert result == expected
    p.assign_parity()
    result = p.has_valid_parity()
    expected = True
    assert result == expected

def test_packet_set_channel_id():
    p = Packet()
    p.channel_id = 100
    expected = bah.fromuint(100, 7)
    assert p.bits[Packet.channel_id_bits] == expected

def test_packet_get_channel_id():
    p = Packet()
    expected = 101
    p.channel_id = expected
    assert p.channel_id == expected

def test_packet_set_timestamp():
    p = Packet()
    p.timestamp = 0x1327ab
    expected = bah.fromuint(int('0x1327ab', 16), 24)
    assert p.bits[Packet.timestamp_bits] == expected

def test_packet_get_timestamp():
    p = Packet()
    expected = 0xa82b6e
    p.timestamp = expected
    assert p.timestamp == expected

def test_packet_set_dataword():
    p = Packet()
    p.dataword = 75
    expected = bah.fromuint(75, 10)
    assert p.bits[Packet.dataword_bits] == expected

def test_packet_get_dataword():
    p = Packet()
    expected = 74
    p.dataword = 74
    assert p.dataword == expected

def test_packet_get_dataword_ADC_bug():
    p = Packet()
    expected = 74
    p.dataword = 75
    assert p.dataword == expected

def test_packet_set_fifo_half_flag():
    p = Packet()
    p.fifo_half_flag = 1
    expected = True
    assert p.bits[Packet.fifo_half_bit] == expected

def test_packet_get_fifo_half_flag():
    p = Packet()
    expected = 1
    p.fifo_half_flag = expected
    assert p.fifo_half_flag == expected

def test_packet_set_fifo_full_flag():
    p = Packet()
    p.fifo_full_flag = 1
    expected = True
    assert p.bits[Packet.fifo_full_bit] == expected

def test_packet_get_fifo_full_flag():
    p = Packet()
    expected = 1
    p.fifo_full_flag = expected
    assert p.fifo_full_flag == expected

def test_packet_set_register_address():
    p = Packet()
    p.register_address = 121
    expected = bah.fromuint(121, 8)
    assert p.bits[Packet.register_address_bits] == expected

def test_packet_get_register_address():
    p = Packet()
    p.register_address = 18
    expected = 18
    assert p.register_address == expected

def test_packet_set_register_data():
    p = Packet()
    p.register_data = 1
    expected = bah.fromuint(1, 8)
    assert p.bits[Packet.register_data_bits] == expected

def test_packet_get_register_data():
    p = Packet()
    p.register_data = 18
    expected = 18
    assert p.register_data == expected

def test_packet_set_test_counter():
    p = Packet()
    p.test_counter = 18376
    expected = bah.fromuint(18376, 16)
    result = (p.bits[Packet.test_counter_bits_15_12] +
            p.bits[Packet.test_counter_bits_11_0])
    assert result == expected

def test_packet_get_test_counter():
    p = Packet()
    expected = 19831
    p.test_counter = expected
    assert p.test_counter == expected

def test_configuration_error_on_unknown_field():
    c = Configuration()
    with pytest.raises(AttributeError):
        c.this_is_a_dummy_attr = 0
        pytest.fail('Should fail: attribute is not in known '
                       'register names')

def test_configuration_no_error_on_known_register_name():
    c = Configuration()
    c.reset_cycles = 5

def test_configuration_no_error_on_underscore():
    c = Configuration()
    c._underscore = 'hello'

def test_configuration_no_error_on_hasattr():
    c = Configuration()
    c.num_registers = 0

def test_configuration_get_nondefault_registers():
    c = Configuration()
    expected = {}
    assert c.get_nondefault_registers() == expected
    c.adc_burst_length += 1
    expected['adc_burst_length'] = (c.adc_burst_length, c.adc_burst_length-1)
    assert c.get_nondefault_registers() == expected

def test_configuration_get_nondefault_registers_array():
    c = Configuration()
    c.channel_mask[1] = 1
    c.channel_mask[5] = 1
    result = c.get_nondefault_registers()
    expected = {
            'channel_mask': [
                ({'channel': 1, 'value': 1}, {'channel': 1, 'value': 0}),
                ({'channel': 5, 'value': 1}, {'channel': 5, 'value': 0})
                ]
            }
    assert result == expected

def test_configuration_get_nondefault_registers_many_changes():
    c = Configuration()
    c.channel_mask[:20] = [1]*20
    result = c.get_nondefault_registers()
    expected = { 'channel_mask': ([1]*20 + [0]*12, [0]*32) }
    assert result == expected


def test_configuration_set_pixel_trim_thresholds():
    c = Configuration()
    expected = [0x05] * Chip.num_channels
    c.pixel_trim_thresholds = expected
    assert c._pixel_trim_thresholds == expected
    expected[5] = 0x10
    c.pixel_trim_thresholds[5] = 0x10
    assert c._pixel_trim_thresholds == expected

def test_configuration_set_pixel_trim_thresholds_errors():
    c = Configuration()
    with pytest.raises(ValueError):
        c.pixel_trim_thresholds = [0x05] * (Chip.num_channels-1)
        pytest.fail(message='Should fail: wrong num_channels')
    with pytest.raises(ValueError):
        c.pixel_trim_thresholds = [0x20] * Chip.num_channels
        pytest.fail(message='Should fail: values too large')
    with pytest.raises(ValueError,):
        c.pixel_trim_thresholds = [-10] * Chip.num_channels
        pytest.fail(message='Should fail: value negative')
    with pytest.raises(ValueError):
        c.pixel_trim_thresholds = 5
        pytest.fail(message='Should fail: wrong type')

def test_configuration_get_pixel_trim_thresholds():
    c = Configuration()
    expected = [0x10] * Chip.num_channels
    c._pixel_trim_thresholds = expected
    assert c.pixel_trim_thresholds == expected

def test_configuration_set_global_threshold():
    c = Configuration()
    expected = 0x5a
    c.global_threshold = expected
    assert c._global_threshold == expected

def test_configuration_set_global_threshold_errors():
    c = Configuration()
    with pytest.raises(ValueError):
        c.global_threshold = 0x100
        pytest.fail(message='Should fail: values too large')
    with pytest.raises(ValueError):
        c.global_threshold = -10
        pytest.fail(message='Should fail: value negative')
    with pytest.raises(ValueError):
        c.global_threshold = True
        pytest.fail(message='Should fail: wrong type')

def test_configuration_get_global_threshold():
    c = Configuration()
    expected = 0x50
    c._global_threshold = expected
    assert c.global_threshold == expected

def test_configuration_set_csa_gain():
    c = Configuration()
    expected = 0
    c.csa_gain = expected
    assert c._csa_gain == expected

def test_configuration_set_csa_gain_errors():
    c = Configuration()
    with pytest.raises(ValueError):
        c.csa_gain = 5
        pytest.fail('Should fail: invalid value')
    with pytest.raises(ValueError):
        c.csa_gain = False
        pytest.fail('Should fail: wrong type')

def test_configuration_get_csa_gain():
    c = Configuration()
    expected = 0
    c._csa_gain = expected
    assert c.csa_gain == expected

def test_configuration_set_csa_bypass():
    c = Configuration()
    expected = 0
    c.csa_bypass = expected
    assert c._csa_bypass == expected

def test_configuration_set_csa_bypass_errors():
    c = Configuration()
    with pytest.raises(ValueError):
        c.csa_bypass = 5
        pytest.fail('Should fail: invalid value')
    with pytest.raises(ValueError):
        c.csa_bypass = False
        pytest.fail('Should fail: wrong type')

def test_configuration_get_csa_bypass():
    c = Configuration()
    expected = 0
    c._csa_bypass = expected
    assert c.csa_bypass == expected

def test_configuration_set_internal_bypass():
    c = Configuration()
    expected = 0
    c.internal_bypass = expected
    assert c._internal_bypass == expected

def test_configuration_set_internal_bypass_errors():
    c = Configuration()
    with pytest.raises(ValueError):
        c.internal_bypass = 5
        pytest.fail('Should fail: invalid value')
    with pytest.raises(ValueError):
        c.internal_bypass = False
        pytest.fail('Should fail: wrong type')

def test_configuration_get_internal_bypass():
    c = Configuration()
    expected = 0
    c._internal_bypass = expected
    assert c.internal_bypass == expected

def test_configuration_set_csa_bypass_select():
    c = Configuration()
    expected = [0x1] * Chip.num_channels
    c.csa_bypass_select = expected
    assert c._csa_bypass_select == expected
    expected[5] = 0x0
    c.csa_bypass_select[5] = expected[5]
    assert c._csa_bypass_select == expected

def test_configuration_set_csa_bypass_select_errors():
    c = Configuration()
    with pytest.raises(ValueError):
        c.csa_bypass_select = [0x1] * (Chip.num_channels-1)
        pytest.fail('Should fail: wrong num_channels')
    with pytest.raises(ValueError):
        c.csa_bypass_select = [0x2] * Chip.num_channels
        pytest.fail('Should fail: value too large')
    with pytest.raises(ValueError):
        c.csa_bypass_select = [-1] * Chip.num_channels
        pytest.fail('Should fail: value negative')
    with pytest.raises(ValueError):
        c.csa_bypass_select = 5
        pytest.fail('Should fail: wrong type')

def test_configuration_get_csa_bypass_select():
    c = Configuration()
    expected = [0x1] * Chip.num_channels
    c._csa_bypass_select = expected
    assert c.csa_bypass_select == expected

def test_configuration_set_csa_monitor_select():
    c = Configuration()
    expected = [0x0] * Chip.num_channels
    c.csa_monitor_select = expected
    assert c._csa_monitor_select == expected
    expected[5] = 0x1
    c.csa_monitor_select[5] = expected[5]
    assert c._csa_monitor_select == expected

def test_configuration_set_csa_monitor_select_errors():
    c = Configuration()
    with pytest.raises(ValueError):
        c.csa_monitor_select = [0x1] * (Chip.num_channels-1)
        pytest.fail('Should fail: wrong num_channels')
    with pytest.raises(ValueError):
        c.csa_monitor_select = [0x2] * Chip.num_channels
        pytest.fail('Should fail: value too lare')
    with pytest.raises(ValueError):
        c.csa_monitor_select = [-1] * Chip.num_channels
        pytest.fail('Should fail: value negative')
    with pytest.raises(ValueError):
        c.csa_monitor_select = 5
        pytest.fail('Should fail: wrong type')

def test_configuration_get_csa_monitor_select():
    c = Configuration()
    expected = [0x0] * Chip.num_channels
    c._csa_monitor_select = expected
    assert c.csa_monitor_select == expected

def test_configuration_set_csa_testpulse_enable():
    c = Configuration()
    expected = [0x1] * Chip.num_channels
    c.csa_testpulse_enable = expected
    assert c._csa_testpulse_enable == expected
    expected[5] = 0x0
    c.csa_testpulse_enable[5] = expected[5]
    assert c._csa_testpulse_enable == expected

def test_configuration_set_csa_testpulse_enable_errors():
    c = Configuration()
    with pytest.raises(ValueError):
        c.csa_testpulse_enable = [0x1] * (Chip.num_channels-1)
        pytest.fail('Should fail: wrong num_channels')
    with pytest.raises(ValueError):
        c.csa_testpulse_enable = [0x2] * Chip.num_channels
        pytest.fail('Should fail: value too large')
    with pytest.raises(ValueError):
        c.csa_testpulse_enable = [-1] * Chip.num_channels
        pytest.fail('Should fail: value negative')
    with pytest.raises(ValueError):
        c.csa_testpulse_enable = 5
        pytest.fail('Should fail: wrong type')

def test_configuration_get_csa_testpulse_enable():
    c = Configuration()
    expected = [0x1] * Chip.num_channels
    c._csa_testpulse_enable = expected
    assert c.csa_testpulse_enable == expected

def test_configuration_set_csa_testpulse_dac_amplitude():
    c = Configuration()
    expected = 0x5a
    c.csa_testpulse_dac_amplitude = expected
    assert c._csa_testpulse_dac_amplitude == expected

def test_configuration_set_csa_testpulse_dac_amplitude_errors():
    c = Configuration()
    with pytest.raises(ValueError):
        c.csa_testpulse_dac_amplitude = 0x100
        pytest.fail('Should fail: value too large')
    with pytest.raises(ValueError):
        c.csa_testpulse_dac_amplitude = -10
        pytest.fail('Should fail: value negative')
    with pytest.raises(ValueError):
        c.csa_testpulse_dac_amplitude = True
        pytest.fail('Should fail: wrong type')

def test_configuration_get_csa_testpulse_dac_amplitude():
    c = Configuration()
    expected = 0x50
    c._csa_testpulse_dac_amplitude = expected
    assert c.csa_testpulse_dac_amplitude == expected

def test_configuration_set_test_mode():
    c = Configuration()
    expected = Configuration.TEST_UART
    c.test_mode = expected
    assert c._test_mode == expected

def test_configuration_set_test_mode_errors():
    c = Configuration()
    with pytest.raises(ValueError):
        c.test_mode = 5
        pytest.fail('Should fail: invalid value')
    with pytest.raises(ValueError):
        c.test_mode = False
        pytest.fail('Should fail: wrong type')

def test_configuration_get_test_mode():
    c = Configuration()
    expected = Configuration.TEST_FIFO
    c._test_mode = expected
    assert c.test_mode == expected

def test_configuration_set_cross_trigger_mode():
    c = Configuration()
    expected = 0
    c.cross_trigger_mode = expected
    assert c._cross_trigger_mode == expected

def test_configuration_set_cross_trigger_mode_errors():
    c = Configuration()
    with pytest.raises(ValueError):
        c.cross_trigger_mode = 5
        pytest.fail('Should fail: invalid value')
    with pytest.raises(ValueError):
        c.cross_trigger_mode = False
        pytest.fail('Should fail: wrong type')

def test_configuration_get_cross_trigger_mode():
    c = Configuration()
    expected = 0
    c._cross_trigger_mode = expected
    assert c.cross_trigger_mode == expected

def test_configuration_set_periodic_reset():
    c = Configuration()
    expected = 0
    c.periodic_reset = expected
    assert c._periodic_reset == expected

def test_configuration_set_periodic_reset_errors():
    c = Configuration()
    with pytest.raises(ValueError):
        c.periodic_reset = 5
        pytest.fail('Should fail: invalid value')
    with pytest.raises(ValueError):
        c.periodic_reset = False
        pytest.fail('Should fail: wrong type')

def test_configuration_get_periodic_reset():
    c = Configuration()
    expected = 0
    c._periodic_reset = expected
    assert c.periodic_reset == expected

def test_configuration_set_fifo_diagnostic():
    c = Configuration()
    expected = 0
    c.fifo_diagnostic = expected
    assert c._fifo_diagnostic == expected

def test_configuration_set_fifo_diagnostic_errors():
    c = Configuration()
    with pytest.raises(ValueError):
        c.fifo_diagnostic = 5
        pytest.fail('Should fail: invalid value')
    with pytest.raises(ValueError):
        c.fifo_diagnostic = False
        pytest.fail('Should fail: wrong type')

def test_configuration_get_fifo_diagnostic():
    c = Configuration()
    expected = 0
    c._fifo_diagnostic = expected
    assert c.fifo_diagnostic == expected

def test_configuration_set_test_burst_length():
    c = Configuration()
    expected = 0x125a
    c.test_burst_length = expected
    assert c._test_burst_length == expected

def test_configuration_set_test_burst_length_errors():
    c = Configuration()
    with pytest.raises(ValueError):
        c.test_burst_length = 0x10000
        pytest.fail('Should fail: value too large')
    with pytest.raises(ValueError):
        c.test_burst_length = -10
        pytest.fail('Should fail: value negative')
    with pytest.raises(ValueError):
        c.test_burst_length = True
        pytest.fail('Should fail: wrong type')

def test_configuration_get_test_burst_length():
    c = Configuration()
    expected = 0x502e
    c._test_burst_length = expected
    assert c.test_burst_length == expected

def test_configuration_set_adc_burst_length():
    c = Configuration()
    expected = 0x5a
    c.adc_burst_length = expected
    assert c._adc_burst_length == expected

def test_configuration_set_adc_burst_length_errors():
    c = Configuration()
    with pytest.raises(ValueError):
        c.adc_burst_length = 0x100
        pytest.fail('Should fail: value too large')
    with pytest.raises(ValueError):
        c.adc_burst_length = -10
        pytest.fail('Should fail: value negative')
    with pytest.raises(ValueError):
        c.adc_burst_length = True
        pytest.fail('Should fail: wrong type')

def test_configuration_get_adc_burst_length():
    c = Configuration()
    expected = 0x50
    c._adc_burst_length = expected
    assert c.adc_burst_length == expected

def test_configuration_set_channel_mask():
    c = Configuration()
    expected = [0x1] * Chip.num_channels
    c.channel_mask = expected
    assert c._channel_mask == expected
    expected[5] = 0x0
    c.channel_mask[5] = expected[5]
    assert c._channel_mask == expected

def test_configuration_set_channel_mask_errors():
    c = Configuration()
    with pytest.raises(ValueError):
        c.channel_mask = [0x1] * (Chip.num_channels-1)
        pytest.fail('Should fail: wrong num_channels')
    with pytest.raises(ValueError):
        c.channel_mask = [0x2] * Chip.num_channels
        pytest.fail('Should fail: value too large')
    with pytest.raises(ValueError):
        c.channel_mask = [-1] * Chip.num_channels
        pytest.fail('Should fail: value negative')
    with pytest.raises(ValueError):
        c.channel_mask = 5
        pytest.fail('Should fail: wrong type')

def test_configuration_get_channel_mask():
    c = Configuration()
    expected = [0x1] * Chip.num_channels
    c._channel_mask = expected
    assert c.channel_mask == expected

def test_configuration_set_external_trigger_mask():
    c = Configuration()
    expected = [0x0] * Chip.num_channels
    c.external_trigger_mask = expected
    assert c._external_trigger_mask == expected
    expected[5] = 0x1
    c.external_trigger_mask[5] = expected[5]
    assert c._external_trigger_mask == expected

def test_configuration_set_external_trigger_mask_errors():
    c = Configuration()
    with pytest.raises(ValueError):
        c.external_trigger_mask = [0x1] * (Chip.num_channels-1)
        pytest.fail('Should fail: wrong num_channels')
    with pytest.raises(ValueError):
        c.external_trigger_mask = [0x2] * Chip.num_channels
        pytest.fail('Should fail: value too large')
    with pytest.raises(ValueError):
        c.external_trigger_mask = [-1] * Chip.num_channels
        pytest.fail('Should fail: value negative')
    with pytest.raises(ValueError):
        c.external_trigger_mask = 5
        pytest.fail('Should fail: wrong type')

def test_configuration_get_external_trigger_mask():
    c = Configuration()
    expected = [0x0] * Chip.num_channels
    c._external_trigger_mask = expected
    assert c.external_trigger_mask == expected

def test_configuration_set_reset_cycles():
    c = Configuration()
    expected = 0x125abc
    c.reset_cycles = expected
    assert c._reset_cycles == expected

def test_configuration_set_reset_cycles_errors():
    c = Configuration()
    with pytest.raises(ValueError):
        c.reset_cycles = 0x1000000
        pytest.fail('Should fail: value too large')
    with pytest.raises(ValueError):
        c.reset_cycles = -10
        pytest.fail('Should fail: value negative')
    with pytest.raises(ValueError):
        c.reset_cycles = True
        pytest.fail('Should fail: wrong type')

def test_configuration_get_reset_cycles():
    c = Configuration()
    expected = 0x502ef2
    c._reset_cycles = expected
    assert c.reset_cycles == expected

def test_configuration_disable_channels():
    c = Configuration()
    expected = [0, 1] * 16
    c.disable_channels(range(1, 32, 2))
    assert c.channel_mask == expected

def test_configuration_disable_channels_default():
    c = Configuration()
    expected = [1] * 32
    c.disable_channels()
    assert c.channel_mask == expected

def test_configuration_enable_channels():
    c = Configuration()
    expected = [0, 1] * 16
    c.disable_channels()
    c.enable_channels(range(0, 32, 2))
    assert c.channel_mask == expected

def test_configuration_enable_channels_default():
    c = Configuration()
    expected = [0] * 32
    c.disable_channels()
    c.enable_channels()
    assert c.channel_mask == expected

def test_configuration_enable_external_trigger():
    c = Configuration()
    expected = [0, 1] * 16
    c.enable_external_trigger(range(0, 32, 2))
    assert c.external_trigger_mask == expected

def test_configuration_enable_external_trigger_default():
    c = Configuration()
    expected = [0] * 32
    c.enable_external_trigger()
    assert c.external_trigger_mask == expected

def test_configuration_disable_external_trigger():
    c = Configuration()
    expected = [0, 1] * 16
    c.enable_external_trigger()
    c.disable_external_trigger(range(1, 32, 2))
    assert c.external_trigger_mask == expected

def test_configuration_enable_testpulse():
    c = Configuration()
    expected = [1, 0] * 16
    c.disable_testpulse()
    c.enable_testpulse(range(1, 32, 2))
    assert c.csa_testpulse_enable == expected

def test_configuration_enable_testpulse_default():
    c = Configuration()
    expected = [0] * 32
    c.enable_testpulse()
    assert c.csa_testpulse_enable == expected

def test_configuration_disable_testpulse():
    c = Configuration()
    expected = [1, 0] * 16
    c.enable_testpulse()
    c.disable_testpulse(range(0, 32, 2))
    assert c.csa_testpulse_enable == expected

def test_configuration_disable_testpulse_default():
    c = Configuration()
    expected = [1] * 32
    c.disable_testpulse()
    assert c.csa_testpulse_enable == expected

def test_configuration_enable_analog_monitor():
    c = Configuration()
    expected = [0, 0, 1] + [0] * 29
    c.enable_analog_monitor(2)
    assert c.csa_monitor_select == expected

def test_configuration_disable_analog_monitor():
    c = Configuration()
    expected = [0] * 32
    c.enable_analog_monitor(5)
    c.disable_analog_monitor()
    assert c.csa_monitor_select == expected

def test_configuration_trim_threshold_data():
    c = Configuration()
    expected = bah.fromuint(int('0x10', 16), 8)
    assert c.trim_threshold_data(0) == expected

def test_configuration_global_threshold_data():
    c = Configuration()
    expected = bah.fromuint(int('0x10', 16), 8)
    assert c.global_threshold_data() == expected

def test_configuration_csa_gain_and_bypasses_data():
    c = Configuration()
    expected = bitarray('00000001')
    assert c.csa_gain_and_bypasses_data() == expected

def test_configuration_csa_bypass_select_data():
    c = Configuration()
    c.csa_bypass_select[4] = 1
    expected = bitarray('00010000')
    assert c.csa_bypass_select_data(0) == expected
    c.csa_bypass_select[10] = 1
    expected = bitarray('00000100')
    assert c.csa_bypass_select_data(1) == expected
    c.csa_bypass_select[20] = 1
    expected = bitarray('00010000')
    assert c.csa_bypass_select_data(2) == expected
    c.csa_bypass_select[30] = 1
    expected = bitarray('01000000')
    assert c.csa_bypass_select_data(3) == expected

def test_configuration_csa_monitor_select_data():
    c = Configuration()
    c.csa_monitor_select[4] = 1
    expected = bitarray('00010000')
    assert c.csa_monitor_select_data(0) == expected
    c.csa_monitor_select[10] = 1
    expected = bitarray('00000100')
    assert c.csa_monitor_select_data(1) == expected
    c.csa_monitor_select[20] = 1
    expected = bitarray('00010000')
    assert c.csa_monitor_select_data(2) == expected
    c.csa_monitor_select[30] = 1
    expected = bitarray('01000000')
    assert c.csa_monitor_select_data(3) == expected

def test_configuration_csa_testpulse_enable_data():
    c = Configuration()
    c.csa_testpulse_enable[4] = 0
    expected = bitarray('11101111')
    assert c.csa_testpulse_enable_data(0) == expected
    c.csa_testpulse_enable[10] = 0
    expected = bitarray('11111011')
    assert c.csa_testpulse_enable_data(1) == expected
    c.csa_testpulse_enable[20] = 0
    expected = bitarray('11101111')
    assert c.csa_testpulse_enable_data(2) == expected
    c.csa_testpulse_enable[30] = 0
    expected = bitarray('10111111')
    assert c.csa_testpulse_enable_data(3) == expected

def test_configuration_csa_testpulse_dac_amplitude_data():
    c = Configuration()
    c.csa_testpulse_dac_amplitude = 200;
    expected = bitarray('11001000')
    assert c.csa_testpulse_dac_amplitude_data() == expected

def test_configuration_test_mode_xtrig_reset_diag_data():
    c = Configuration()
    c.test_mode = 2
    c.fifo_diagnostic = 1
    expected = bitarray('00010010')
    assert c.test_mode_xtrig_reset_diag_data() == expected

def test_configuration_sample_cycles_data():
    c = Configuration()
    c.sample_cycles = 221
    expected = bitarray('11011101')
    assert c.sample_cycles_data() == expected

def test_configuration_test_burst_length_data():
    c = Configuration()
    expected = bah.fromuint(int('0xFF', 16), 8)
    assert c.test_burst_length_data(0) == expected
    expected = bah.fromuint(int('0x00', 16), 8)
    assert c.test_burst_length_data(1) == expected

def test_configuration_adc_burst_length_data():
    c = Configuration()
    c.adc_burst_length = 140
    expected = bitarray('10001100')
    assert c.adc_burst_length_data() == expected

def test_configuration_channel_mask_data():
    c = Configuration()
    c.channel_mask[4] = 1
    expected = bitarray('00010000')
    assert c.channel_mask_data(0) == expected
    c.channel_mask[10] = 1
    expected = bitarray('00000100')
    assert c.channel_mask_data(1) == expected
    c.channel_mask[20] = 1
    expected = bitarray('00010000')
    assert c.channel_mask_data(2) == expected
    c.channel_mask[30] = 1
    expected = bitarray('01000000')
    assert c.channel_mask_data(3) == expected

def test_configuration_external_trigger_mask_data():
    c = Configuration()
    c.external_trigger_mask[4] = 0
    expected = bitarray('11101111')
    assert c.external_trigger_mask_data(0) == expected
    c.external_trigger_mask[10] = 0
    expected = bitarray('11111011')
    assert c.external_trigger_mask_data(1) == expected
    c.external_trigger_mask[20] = 0
    expected = bitarray('11101111')
    assert c.external_trigger_mask_data(2) == expected
    c.external_trigger_mask[30] = 0
    expected = bitarray('10111111')
    assert c.external_trigger_mask_data(3) == expected

def test_configuration_reset_cycles_data():
    c = Configuration()
    c.reset_cycles = 0xabcdef
    expected = bah.fromuint(int('0xef', 16), 8)
    assert c.reset_cycles_data(0) == expected
    expected = bah.fromuint(int('0xcd', 16), 8)
    assert c.reset_cycles_data(1) == expected
    expected = bah.fromuint(int('0xab', 16), 8)
    assert c.reset_cycles_data(2) == expected

def test_configuration_to_dict():
    c = Configuration()
    attrs = [
            'pixel_trim_thresholds',
            'global_threshold',
            'csa_gain',
            'csa_bypass',
            'internal_bypass',
            'csa_bypass_select',
            'csa_monitor_select',
            'csa_testpulse_enable',
            'csa_testpulse_dac_amplitude',
            'test_mode',
            'cross_trigger_mode',
            'periodic_reset',
            'fifo_diagnostic',
            'sample_cycles',
            'test_burst_length',
            'adc_burst_length',
            'channel_mask',
            'external_trigger_mask',
            'reset_cycles']
    expected = {}
    for attr in attrs:
        expected[attr] = getattr(c, attr)
    result = c.to_dict()
    assert result == expected

def test_configuration_from_dict():
    c = Configuration()
    attrs = [
            'pixel_trim_thresholds',
            'global_threshold',
            'csa_gain',
            'csa_bypass',
            'internal_bypass',
            'csa_bypass_select',
            'csa_monitor_select',
            'csa_testpulse_enable',
            'csa_testpulse_dac_amplitude',
            'test_mode',
            'cross_trigger_mode',
            'periodic_reset',
            'fifo_diagnostic',
            'sample_cycles',
            'test_burst_length',
            'adc_burst_length',
            'channel_mask',
            'external_trigger_mask',
            'reset_cycles']
    expected = {}
    for attr in attrs:
        expected[attr] = getattr(c, attr)
    expected['global_threshold'] = 50
    c.from_dict(expected)
    result = c.to_dict()
    assert result == expected

def test_configuration_write(tmpdir):
    c = Configuration()
    f = str(tmpdir.join('test_config.json'))
    c.write(f)
    with open(f, 'r') as output:
        result = json.load(output)
    expected = c.to_dict()
    assert result == expected

def test_configuration_write_errors(tmpdir):
    c = Configuration()
    f = tmpdir.join('test_config.json')
    f.write("Test data.....")
    with pytest.raises(IOError):
        c.write(str(f))
        pytest.fail('Should fail: force fails')

def test_configuration_write_force(tmpdir):
    c = Configuration()
    f = tmpdir.join('test_config.json')
    f.write("Test data.....")
    c.write(str(f), force=True)
    with open(str(f), 'r') as output:
        result = json.load(output)
    expected = c.to_dict()
    assert result == expected

def test_configuration_read_absolute(tmpdir):
    c = Configuration()
    c.pixel_trim_thresholds[0] = 30
    c.reset_cycles = 0x100010
    f = str(tmpdir.join('test_config.json'))
    c.write(f)
    c2 = Configuration()
    c2.load(f)
    expected = c.to_dict()
    result = c2.to_dict()
    assert result == expected

def test_configuration_read_default():
    c = Configuration()
    expected = c.to_dict()
    c.global_threshold = 100
    c.load('chip/default.json')
    result = c.to_dict()
    assert result == expected

def test_configuration_read_local():
    c = Configuration()
    c.global_threshold = 104
    expected = c.to_dict()
    abspath = os.path.join(os.getcwd(), 'test_config.json')
    c.write(abspath)
    c.global_threshold = 0x10
    c.load('test_config.json')
    result = c.to_dict()
    os.remove(abspath)
    assert result == expected

def test_configuration_from_dict_reg_pixel_trim():
    c = Configuration()
    register_dict = { 0: 5, 15: 20 }
    c.from_dict_registers(register_dict)
    result_1 = c.pixel_trim_thresholds[0]
    expected_1 = register_dict[0]
    assert result_1 == expected_1
    result_2 = c.pixel_trim_thresholds[15]
    expected_2 = register_dict[15]
    assert result_2 == expected_2

def test_configuration_from_dict_reg_global_threshold():
    c = Configuration()
    register_dict = { 32: 182 }
    c.from_dict_registers(register_dict)
    result = c.global_threshold
    expected = register_dict[32]
    assert result == expected

def test_configuration_from_dict_reg_csa_gain():
    c = Configuration()
    register_dict = { 33: 0 }
    c.from_dict_registers(register_dict)
    result = c.csa_gain
    expected = 0
    assert result == expected

def test_configuration_from_dict_reg_csa_bypass():
    c = Configuration()
    register_dict = { 33: 2 }
    c.from_dict_registers(register_dict)
    result = c.csa_bypass
    expected = 1
    assert result == expected

def test_configuration_from_dict_reg_internal_bypass():
    c = Configuration()
    register_dict = { 33: 8 }
    c.from_dict_registers(register_dict)
    result = c.internal_bypass
    expected = 1
    assert result == expected

def test_configuration_from_dict_reg_csa_bypass_select():
    c = Configuration()
    register_dict = { 34: 0x12, 35: 0x34, 36: 0x56, 37: 0x78 }
    c.from_dict_registers(register_dict)
    result = c.csa_bypass_select
    expected = [
            0, 1, 0, 0, 1, 0, 0, 0,
            0, 0, 1, 0, 1, 1, 0, 0,
            0, 1, 1, 0, 1, 0, 1, 0,
            0, 0, 0, 1, 1, 1, 1, 0
            ]
    assert result == expected

def test_configuration_from_dict_reg_csa_monitor_select():
    c = Configuration()
    register_dict = { 38: 0x12, 39: 0x34, 40: 0x56, 41: 0x78 }
    c.from_dict_registers(register_dict)
    result = c.csa_monitor_select
    expected = [
            0, 1, 0, 0, 1, 0, 0, 0,
            0, 0, 1, 0, 1, 1, 0, 0,
            0, 1, 1, 0, 1, 0, 1, 0,
            0, 0, 0, 1, 1, 1, 1, 0
            ]
    assert result == expected

def test_configuration_from_dict_reg_csa_testpulse_enable():
    c = Configuration()
    register_dict = { 42: 0x12, 43: 0x34, 44: 0x56, 45: 0x78 }
    c.from_dict_registers(register_dict)
    result = c.csa_testpulse_enable
    expected = [
            0, 1, 0, 0, 1, 0, 0, 0,
            0, 0, 1, 0, 1, 1, 0, 0,
            0, 1, 1, 0, 1, 0, 1, 0,
            0, 0, 0, 1, 1, 1, 1, 0
            ]
    assert result == expected

def test_configuration_from_dict_reg_csa_testpulse_dac_amplitude():
    c = Configuration()
    register_dict = { 46: 193 }
    c.from_dict_registers(register_dict)
    result = c.csa_testpulse_dac_amplitude
    expected = 193
    assert result == expected

def test_configuration_from_dict_reg_test_mode():
    c = Configuration()
    register_dict = { 47: 2 }
    c.from_dict_registers(register_dict)
    result = c.test_mode
    expected = 2
    assert result == expected

def test_configuration_from_dict_reg_cross_trigger_mode():
    c = Configuration()
    register_dict = { 47: 4 }
    c.from_dict_registers(register_dict)
    result = c.cross_trigger_mode
    expected = 1
    assert result == expected

def test_configuration_from_dict_reg_periodic_reset():
    c = Configuration()
    register_dict = { 47: 8 }
    c.from_dict_registers(register_dict)
    result = c.periodic_reset
    expected = 1
    assert result == expected

def test_configuration_from_dict_reg_fifo_diagnostic():
    c = Configuration()
    register_dict = { 47: 16 }
    c.from_dict_registers(register_dict)
    result = c.fifo_diagnostic
    expected = 1
    assert result == expected

def test_configuration_from_dict_reg_sample_cycles():
    c = Configuration()
    register_dict = { 48: 111 }
    c.from_dict_registers(register_dict)
    result = c.sample_cycles
    expected = 111
    assert result == expected

def test_configuration_from_dict_reg_test_burst_length():
    c = Configuration()
    register_dict = { 49: 5, 50: 2}
    c.from_dict_registers(register_dict)
    result = c.test_burst_length
    expected = 517  # = 256 * 2 + 1 * 5
    assert result == expected

def test_configuration_from_dict_reg_adc_burst_length():
    c = Configuration()
    register_dict = { 51: 83 }
    c.from_dict_registers(register_dict)
    result = c.adc_burst_length
    expected = 83
    assert result == expected

def test_configuration_from_dict_reg_channel_mask():
    c = Configuration()
    register_dict = { 52: 0x12, 53: 0x34, 54: 0x56, 55: 0x78 }
    c.from_dict_registers(register_dict)
    result = c.channel_mask
    expected = [
            0, 1, 0, 0, 1, 0, 0, 0,
            0, 0, 1, 0, 1, 1, 0, 0,
            0, 1, 1, 0, 1, 0, 1, 0,
            0, 0, 0, 1, 1, 1, 1, 0
            ]
    assert result == expected

def test_configuration_from_dict_reg_external_trigger_mask():
    c = Configuration()
    register_dict = { 56: 0x12, 57: 0x34, 58: 0x56, 59: 0x78 }
    c.from_dict_registers(register_dict)
    result = c.external_trigger_mask
    expected = [
            0, 1, 0, 0, 1, 0, 0, 0,
            0, 0, 1, 0, 1, 1, 0, 0,
            0, 1, 1, 0, 1, 0, 1, 0,
            0, 0, 0, 1, 1, 1, 1, 0
            ]
    assert result == expected

def test_configuration_from_dict_reg_reset_cycles():
    c = Configuration()
    register_dict = { 60: 0x12, 61: 0x34, 62: 0x56 }
    c.from_dict_registers(register_dict)
    result = c.reset_cycles
    expected = 0x563412
    assert result == expected

def test_controller_init_chips():
    controller = Controller()
    result = set(map(repr, controller._init_chips()))
    expected = set(map(repr, ('1-1-{}'.format(i) for i in range(256))))
    assert result == expected

def test_controller_get_chip(chip):
    controller = Controller()
    controller.chips[chip.chip_key] = chip
    assert controller.get_chip(chip.chip_key) == chip

def test_controller_get_chip_all_chips():
    controller = Controller()
    controller.use_all_chips = True
    result = controller.get_chip('1-1-5')
    expected = controller.all_chips['1-1-5']
    assert result == expected

def test_controller_get_chip_error(chip):
    controller = Controller()
    controller.chips[chip.chip_key] = chip
    test_key = Key(chip.chip_key)
    test_key.chip_id += 1
    with pytest.raises(ValueError, message='Should fail: bad chip id'):
        controller.get_chip(test_key)
    test_key = Key(chip.chip_key)
    test_key.io_channel += 1
    with pytest.raises(ValueError, message='Should fail: bad channel id'):
        controller.get_chip(test_key)
    test_key = Key(chip.chip_key)
    test_key.io_group += 1
    with pytest.raises(ValueError, message='Should fail: bad group id'):
        controller.get_chip(test_key)

def test_controller_read():
    controller = Controller()
    controller.io = FakeIO()
    controller.io.queue.append(([Packet()], b'\x00\x00'))
    controller.start_listening()
    result = controller.read()
    controller.stop_listening()
    expected =([Packet()], b'\x00\x00')
    assert result == expected

def test_controller_send(capfd):
    controller = Controller()
    controller.io = FakeIO()
    to_send = [Packet(b'1234567'), Packet(b'abcdefg')]
    controller.send(to_send)
    result, err = capfd.readouterr()
    expected = list_of_packets_str(to_send)
    assert result == expected

def test_controller_load():
    controller = Controller()
    controller.io = FakeIO()
    controller.load('controller/pcb-1_chip_info.json')

def test_controller_read_configuration(capfd, chip):
    controller = Controller()
    controller.io = FakeIO()
    controller.chips[chip.chip_key] = chip
    conf_data = chip.get_configuration_packets(Packet.CONFIG_READ_PACKET)
    sent_expected = list_of_packets_str(conf_data)
    controller.io.queue.append((conf_data,b'hi'))
    received_expected = PacketCollection(conf_data, b'hi', read_id=0,
            message='configuration read')
    controller.read_configuration(chip.chip_key, timeout=0.01)
    received_result = controller.reads[-1]
    sent_result, err = capfd.readouterr()
    assert sent_result == sent_expected
    assert received_result == received_expected

def test_controller_read_configuration_reg(capfd, chip):
    controller = Controller()
    controller.io = FakeIO()
    controller.chips[chip.chip_key] = chip
    conf_data = chip.get_configuration_packets(Packet.CONFIG_READ_PACKET)[0:1]
    sent_expected = list_of_packets_str(conf_data)
    controller.io.queue.append((conf_data,b'hi'))
    received_expected = PacketCollection(conf_data, b'hi', read_id=0,
            message='configuration read')
    controller.read_configuration(chip.chip_key, 0, timeout=0.01)
    received_result = controller.reads[-1]
    sent_result, err = capfd.readouterr()
    assert sent_result == sent_expected
    assert received_result == received_expected

def test_controller_write_configuration(capfd, chip):
    controller = Controller()
    controller.io = FakeIO()
    controller.chips[chip.chip_key] = chip
    controller.write_configuration(chip.chip_key)
    conf_data = chip.get_configuration_packets(Packet.CONFIG_WRITE_PACKET)
    expected = list_of_packets_str(conf_data)
    result, err = capfd.readouterr()
    assert result == expected

def test_controller_write_configuration_one_reg(capfd, chip):
    controller = Controller()
    controller.io = FakeIO()
    controller.chips[chip.chip_key] = chip
    controller.write_configuration(chip.chip_key, 0)
    conf_data = chip.get_configuration_packets(Packet.CONFIG_WRITE_PACKET)[0:1]
    expected = list_of_packets_str(conf_data)
    result, err = capfd.readouterr()
    assert result == expected

def test_controller_write_configuration_write_read(capfd, chip):
    controller = Controller()
    controller.io = FakeIO()
    controller.chips[chip.chip_key] = chip
    to_read = ([Packet(b'1234567')], b'hi')
    controller.io.queue.append(to_read)
    expected_read = PacketCollection(*to_read, read_id=0,
            message='configuration write')
    controller.write_configuration(chip.chip_key, registers=5, write_read=0.1)
    result_read = controller.reads[0]
    assert result_read == expected_read
    conf_data = chip.get_configuration_packets(Packet.CONFIG_WRITE_PACKET)[5:6]
    expected_sent = list_of_packets_str(conf_data)
    result_sent, err = capfd.readouterr()
    assert result_sent == expected_sent

def test_controller_multi_write_configuration(capfd, chip):
    controller = Controller()
    controller.io = FakeIO()
    key = chip.chip_key
    key2 = Key(chip.chip_key)
    key2.chip_id += 1
    chip2 = Chip(key2)
    controller.chips = {key:chip, key2:chip2}
    controller.multi_write_configuration((key, key2))
    conf_data = chip.get_configuration_packets(Packet.CONFIG_WRITE_PACKET)
    conf_data2 = chip2.get_configuration_packets(Packet.CONFIG_WRITE_PACKET)
    final_string_1 = list_of_packets_str(conf_data)
    final_string_2 = list_of_packets_str(conf_data2)
    expected = final_string_1 + final_string_2
    result, err = capfd.readouterr()
    assert result == expected

def test_controller_multi_write_configuration_write_read(capfd, chip):
    controller = Controller()
    controller.io = FakeIO()
    to_read = ([Packet(b'1234567')], b'hi')
    controller.io.queue.append(to_read)
    expected_read = PacketCollection(*to_read, read_id=0,
            message='configuration write')
    key = chip.chip_key
    key2 = Key(chip.chip_key)
    key2.chip_id += 1
    chip2 = Chip(key2)
    controller.chips = {key:chip, key2:chip2}
    controller.multi_write_configuration((key, key2), write_read=0.01)
    conf_data = chip.get_configuration_packets(Packet.CONFIG_WRITE_PACKET)
    conf_data2 = chip2.get_configuration_packets(Packet.CONFIG_WRITE_PACKET)
    final_string_1 = list_of_packets_str(conf_data)
    final_string_2 = list_of_packets_str(conf_data2)
    expected = final_string_1 + final_string_2
    result, err = capfd.readouterr()
    assert result == expected

def test_controller_multi_write_configuration_specify_registers(capfd, chip):
    controller = Controller()
    controller.io = FakeIO()
    key = chip.chip_key
    key2 = Key(chip.chip_key)
    key2.chip_id += 1
    chip2 = Chip(key2)
    controller.chips = {key:chip, key2:chip2}
    controller.multi_write_configuration([(key, 0), key2])
    conf_data = chip.get_configuration_packets(Packet.CONFIG_WRITE_PACKET)[:1]
    conf_data2 = chip2.get_configuration_packets(Packet.CONFIG_WRITE_PACKET)
    final_string_1 = list_of_packets_str(conf_data)
    final_string_2 = list_of_packets_str(conf_data2)
    expected = final_string_1 + final_string_2
    result, err = capfd.readouterr()
    assert result == expected


def test_controller_multi_read_configuration(capfd, chip):
    controller = Controller()
    controller.io = FakeIO()
    controller.use_all_chips = True
    key0 = Key(chip.chip_key)
    key0.io_channel = 1
    key0.io_group = 1
    key1 = Key(chip.chip_key)
    key1.chip_id += 1
    key1.io_channel = 1
    key1.io_group = 1
    chip1 = controller.add_chip(key0)
    chip2 = controller.add_chip(key1)
    conf_data = chip1.get_configuration_packets(Packet.CONFIG_READ_PACKET)
    conf_data2 = chip2.get_configuration_packets(Packet.CONFIG_READ_PACKET)
    final_string_1 = list_of_packets_str(conf_data)
    final_string_2 = list_of_packets_str(conf_data2)
    expected_sent = final_string_1 + final_string_2
    controller.io.queue.append((conf_data+conf_data2, b'hi'))
    expected_read = PacketCollection(conf_data+conf_data2, b'hi',
            read_id=0, message='multi configuration read')
    controller.multi_read_configuration((key0, key1), timeout=0.01)
    result_sent, err = capfd.readouterr()
    result_read = controller.reads[-1]
    assert result_sent == expected_sent
    assert result_read == expected_read

def test_controller_multi_read_configuration_specify_registers(capfd, chip):
    controller = Controller()
    controller.io = FakeIO()
    key0 = Key(chip.chip_key)
    key1 = Key(chip.chip_key)
    key1.chip_id += 1
    controller.chips[key0] = Chip(chip_key=key0)
    controller.chips[key1] = Chip(chip_key=key1)
    conf_data = controller.chips[key0].get_configuration_packets(Packet.CONFIG_READ_PACKET)[:1]
    conf_data2 = controller.chips[key1].get_configuration_packets(Packet.CONFIG_READ_PACKET)
    final_string_1 = list_of_packets_str(conf_data)
    final_string_2 = list_of_packets_str(conf_data2)
    expected_sent = final_string_1 + final_string_2
    controller.io.queue.append((conf_data+conf_data2, b'hi'))
    expected_read = PacketCollection(conf_data+conf_data2, b'hi',
            read_id=0, message='multi configuration read')
    controller.multi_read_configuration([(key0, 0), key1], timeout=0.01)
    result_sent, err = capfd.readouterr()
    result_read = controller.reads[-1]
    assert result_sent == expected_sent
    assert result_read == expected_read

def test_controller_verify_configuration_ok(capfd, chip):
    controller = Controller()
    controller.io = FakeIO()
    controller.chips[chip.chip_key] = chip
    conf_data = chip.get_configuration_packets(Packet.CONFIG_WRITE_PACKET)
    for packet in conf_data: packet.packet_type = Packet.CONFIG_READ_PACKET
    controller.io.queue.append((conf_data,b'hi'))
    ok, diff = controller.verify_configuration(chip_keys=chip.chip_key)
    assert ok
    assert diff == {}

def test_controller_verify_configuration_missing_packet(capfd, chip):
    controller = Controller()
    controller.io = FakeIO()
    controller.chips[chip.chip_key] = chip
    conf_data = chip.get_configuration_packets(Packet.CONFIG_WRITE_PACKET)
    for packet in conf_data: packet.packet_type = Packet.CONFIG_READ_PACKET
    del conf_data[5]
    controller.io.queue.append((conf_data,b'hi'))
    ok, diff = controller.verify_configuration(chip_keys=chip.chip_key)
    assert ok == False
    assert diff == {5: (16, None)}

def test_controller_verify_configuration_bad_value(capfd, chip):
    controller = Controller()
    controller.io = FakeIO()
    controller.chips[chip.chip_key] = chip
    conf_data = chip.get_configuration_packets(Packet.CONFIG_WRITE_PACKET)
    for packet in conf_data: packet.packet_type = Packet.CONFIG_READ_PACKET
    conf_data[5].register_data = 17
    controller.io.queue.append((conf_data,b'hi'))
    ok, diff = controller.verify_configuration(chip_keys=chip.chip_key)
    assert ok == False
    assert diff == {5: (16, 17)}

def test_packetcollection_getitem_int():
    expected = Packet()
    collection = PacketCollection([expected])
    result = collection[0]
    assert result == expected

def test_packetcollection_getitem_int_bits():
    packet = Packet()
    collection = PacketCollection([packet])
    result = collection[0, 'bits']
    expected = ' '.join(packet.bits.to01()[i:i+8] for i in range(0, Packet.size, 8))
    assert result == expected
    packet2 = TimestampPacket(123)
    collection2 = PacketCollection([packet2])
    result2 = collection2[0, 'bits']
    expected2 = ' '.join(packet2.bits.to01()[i:i+8] for i in range(0,
        packet2.size, 8))
    assert result2 == expected2

def test_packetcollection_getitem_slice(chip):
    packets = chip.get_configuration_packets(Packet.CONFIG_WRITE_PACKET)
    collection = PacketCollection(packets, message='hello')
    result = collection[:10]
    expected = PacketCollection(packets[:10], message='hello'
        ' | subset slice(None, 10, None)')
    assert result == expected

def test_packetcollection_getitem_slice_bits(chip):
    packets = chip.get_configuration_packets(Packet.CONFIG_WRITE_PACKET)
    collection = PacketCollection(packets, message='hello')
    result = collection[:10, 'bits']
    expected = [' '.join(p.bits.to01()[i:i+8] for i in range(0,
        Packet.size, 8)) for p in packets[:10]]
    assert result == expected

def test_packetcollection_origin(chip):
    packets = chip.get_configuration_packets(Packet.CONFIG_WRITE_PACKET)
    collection = PacketCollection(packets, message='hello')
    first_gen = collection.by_chipid()[chip.chip_id]
    second_gen = first_gen.by_chipid()[chip.chip_id]
    assert first_gen.parent is collection
    assert first_gen.origin() is collection
    assert second_gen.parent is first_gen
    assert second_gen.origin() is collection

def test_packetcollection_extract():
    p1 = Packet()
    p1.chipid = 10
    p1.packet_type = Packet.DATA_PACKET
    p1.dataword = 36
    p2 = Packet()
    p2.chipid = 9
    p2.packet_type = Packet.DATA_PACKET
    p2.dataword = 38
    p3 = Packet()
    p3.chipid = 8
    p3.packet_type = Packet.TEST_PACKET
    pc = PacketCollection([p1,p2,p3])
    expected = [10, 9, 8]
    assert pc.extract('chipid') == expected
    expected = [36, 38]
    assert pc.extract('adc_counts') == expected
    expected = [36]
    assert pc.extract('adc_counts', chipid=10) == expected
    expected = [0]
    assert pc.extract('counter', type_str='test') == expected

def test_packetcollection_to_dict():
    packet = Packet()
    packet.chipid = 246
    packet.packet_type = Packet.TEST_PACKET
    collection = PacketCollection([packet], bytestream=packet.bytes(),
            message='hello')
    result = collection.to_dict()
    expected = {
            'id': id(collection),
            'parent': 'None',
            'message': 'hello',
            'read_id': 'None',
            'bytestream': packet.bytes().decode('raw_unicode_escape'),
            'packets': [{
                'bits': packet.bits.to01(),
<<<<<<< HEAD
                'type': 'test',
                'io_channel': None,
                'io_group': None,
=======
                'type_str': 'test',
                'type': 1,
                'chip_key': None,
>>>>>>> 2b78f1ad
                'chipid': packet.chipid,
                'parity': 0,
                'valid_parity': True,
                'counter': 0
                }]
            }
    assert result == expected

def test_packetcollection_from_dict():
    packet = Packet()
    packet.packet_type = Packet.TEST_PACKET
    collection = PacketCollection([packet], bytestream=packet.bytes(),
            message='hello')
    d = collection.to_dict()
    result = PacketCollection([])
    result.from_dict(d)
    expected = collection
    assert result == expected

def test_timestamp_init():
    t = Timestamp(ns=2**33, cpu_time=1e10 + 1e-6, adc_time=Timestamp.larpix_offset_d // 2,
                  adj_adc_time=Timestamp.larpix_offset_d * 100)
    assert 2**33 == t.ns
    assert 1e10 + 1e-6  == t.cpu_time
    assert Timestamp.larpix_offset_d // 2 == t.adc_time
    assert Timestamp.larpix_offset_d * 100 == t.adj_adc_time

def test_timestamp_error():
    with pytest.raises(ValueError):
        t = Timestamp.serialized_timestamp(cpu_time=0, adc_time=Timestamp.larpix_offset_d)
        pytest.fail('Should fail: value too large')

def test_timestamp_same_serial_read():
    clk_counter = 0
    t0 = Timestamp.serialized_timestamp(cpu_time=0, adc_time=clk_counter)
    clk_counter += Timestamp.larpix_offset_d - 1
    adc1 = clk_counter % Timestamp.larpix_offset_d
    ns1 = clk_counter * long(1e9) // Timestamp.larpix_clk_freq
    t1 = Timestamp.serialized_timestamp(cpu_time=0, adc_time=adc1, ref_time=t0)
    assert t1.ns == ns1
    clk_counter += 2
    adc2 = clk_counter % Timestamp.larpix_offset_d
    ns2 = clk_counter * long(1e9) // Timestamp.larpix_clk_freq
    t2 = Timestamp.serialized_timestamp(cpu_time=0, adc_time=adc2, ref_time=t1)
    expected = Timestamp(ns=ns2, cpu_time=0, adc_time=adc2,
                         adj_adc_time=Timestamp.larpix_offset_d + adc2)
    assert t2 == expected

def test_timestamp_diff_serial_read():
    clk_counter = 0
    t0 = Timestamp.serialized_timestamp(cpu_time=0, adc_time=clk_counter)
    clk_counter += Timestamp.larpix_offset_d - 1
    adc1 = clk_counter % Timestamp.larpix_offset_d
    ns1 = clk_counter * long(1e9) / Timestamp.larpix_clk_freq
    t1 = Timestamp.serialized_timestamp(cpu_time=ns1 * 1e-9, adc_time=adc1, ref_time=t0)
    assert t1.ns == ns1
    clk_counter += Timestamp.larpix_offset_d - 1
    adc2 = clk_counter % Timestamp.larpix_offset_d
    ns2 = clk_counter * long(1e9) / Timestamp.larpix_clk_freq
    t2_0 = Timestamp.serialized_timestamp(cpu_time=ns2 * 1e-9, adc_time=adc2, ref_time=t0)
    t2_1 = Timestamp.serialized_timestamp(cpu_time=ns2 * 1e-9, adc_time=adc2, ref_time=t1)
    expected = Timestamp(ns=ns2, cpu_time=ns2 * 1e-9, adc_time=adc2,
                         adj_adc_time=adc2 + Timestamp.larpix_offset_d)
    assert t2_0 == expected
    assert t2_1 == expected

def test_timestamp_ambiguous_rollover():
    '''
    This test case checks the following scenario:

      - serial reads every 3s
      - two triggers mischievously placed 1 + epsilon full cycles apart

    The algorithm must notice that there is a rollover in adc_time due
    to the discrepancy between ``adc_time_1 - adc_time_0`` (small) and
    ``cpu_time_1 - cpu_time_0 `` (large), in order to pass this test.

    '''
    t0 = Timestamp.serialized_timestamp(adc_time=5, cpu_time=0)
    t1 = Timestamp.serialized_timestamp(adc_time=6, cpu_time=3,
            ref_time=t0)
    expected_adj_adc_time = Timestamp.larpix_offset_d + 6
    expected = \
    Timestamp(ns=(expected_adj_adc_time-t0.adj_adc_time)*long(1e9/Timestamp.larpix_clk_freq),
            cpu_time=3, adc_time=6, adj_adc_time=expected_adj_adc_time)
    assert t1 == expected

def test_Smart_List_init_wrong_type():
    with pytest.raises(ValueError):
        sl = _Smart_List(5, 0, 40)
        pytest.fail('Should fail: wrong type')

def test_Smart_List_init_out_of_bounds():
    with pytest.raises(ValueError):
        sl = _Smart_List([-1], 0, 40)
        pytest.fail('Should fail: out of bounds')

def test_Smart_List_assignment():
    result = _Smart_List([1,2,3],0,40)
    expected = [1,2,3]
    assert result == expected
    result[0] = 20
    expected = [20,2,3]
    assert result == expected

def test_Smart_List_error():
    sl = _Smart_List([1,2,3],0,40)
    with pytest.raises(ValueError):
        sl[0] = 41
        pytest.fail('Should fail: out of bounds')

def test_Smart_List_slice_error():
    sl = _Smart_List(list(range(10)), 0, 40)
    with pytest.raises(ValueError):
        sl[5:7] = [40, 41, 40]
        pytest.fail('Should fail: out of bounds')

def test_Smart_List_config_error():
    c = Configuration()
    register_dict = { 0: 5, 15: 89 }
    with pytest.raises(ValueError):
        c.from_dict_registers(register_dict)
        pytest.fail('Should fail: out of bounds')

def test_key():
    with pytest.raises(ValueError):
        k = Key('0.0.0')
        pytest.fail('key is not proper format')
    with pytest.raises(ValueError):
        k = Key('256-0-0')
        pytest.fail('key value is not 1-byte')

    k = Key('1-2-3')
    with pytest.raises(ValueError):
        k.io_channel = -1
        pytest.fail('key value is not unsigned')
    with pytest.raises(ValueError):
        k.io_group = 256
        pytest.fail('key value is not 1-byte')
    with pytest.raises(ValueError):
        k.chip_id = 'f'
        pytest.fail('key value is not int')

    assert k == '1-2-3'
    assert Key(k) == k
    assert k.is_valid_keystring('0-0-256') == False
    assert k.is_valid_keystring('0-256-0') == False
    assert k.is_valid_keystring('256-0-0') == False
    assert k.is_valid_keystring('0 0 0') == False
    assert k.to_dict() == { 'io_group':1, 'io_channel':2, 'chip_id':3}
    test_dict = {'io_group':3, 'io_channel':2, 'chip_id':1}
    assert k.from_dict(test_dict) == Key('3-2-1')

    # test that you can hash a dict with the keys
    d = {}
    d[k] = 'test'
    assert d[k] == 'test'

<|MERGE_RESOLUTION|>--- conflicted
+++ resolved
@@ -5,11 +5,8 @@
 from __future__ import print_function
 import pytest
 from larpix.larpix import (Chip, Packet, Configuration, Controller,
-<<<<<<< HEAD
-        PacketCollection, _Smart_List, Key)
-=======
-        PacketCollection, _Smart_List, TimestampPacket)
->>>>>>> 2b78f1ad
+        PacketCollection, _Smart_List, Key, TimestampPacket)
+
 from larpix.io.fakeio import FakeIO
 from larpix.timestamp import *  # use long = int in py3
 #from bitstring import BitArray
@@ -80,19 +77,12 @@
             'packets': [
                 {
                     'bits': packet.bits.to01(),
-<<<<<<< HEAD
+                    'type_str': 'config write',
                     'type': 'config write',
                     'chipid': chip.chip_id,
                     'io_channel': chip.chip_key.io_channel,
                     'io_group': chip.chip_key.io_group,
                     'parity': 0,
-=======
-                    'type_str': 'config write',
-                    'type': 2,
-                    'chipid': 1,
-                    'chip_key': 2,
-                    'parity': 1,
->>>>>>> 2b78f1ad
                     'valid_parity': True,
                     'register': 10,
                     'value': 20
@@ -130,14 +120,9 @@
             'packets': [
                 {
                     'bits': packet.bits.to01(),
-<<<<<<< HEAD
-                    'type': 'config write',
+                    'type': 2,
                     'chipid': chip.chip_id,
-=======
                     'type_str': 'config write',
-                    'type': 2,
-                    'chipid': 0,
->>>>>>> 2b78f1ad
                     'parity': 0,
                     'io_group': chip.chip_key.io_group,
                     'io_channel': chip.chip_key.io_channel,
@@ -1853,15 +1838,11 @@
             'bytestream': packet.bytes().decode('raw_unicode_escape'),
             'packets': [{
                 'bits': packet.bits.to01(),
-<<<<<<< HEAD
                 'type': 'test',
                 'io_channel': None,
                 'io_group': None,
-=======
                 'type_str': 'test',
                 'type': 1,
-                'chip_key': None,
->>>>>>> 2b78f1ad
                 'chipid': packet.chipid,
                 'parity': 0,
                 'valid_parity': True,
